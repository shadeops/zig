usingnamespace @import("bits.zig");

pub extern "kernel32" fn AddVectoredExceptionHandler(First: c_ulong, Handler: ?VECTORED_EXCEPTION_HANDLER) callconv(.Stdcall) ?*c_void;
pub extern "kernel32" fn RemoveVectoredExceptionHandler(Handle: HANDLE) callconv(.Stdcall) c_ulong;

pub extern "kernel32" fn CancelIoEx(hFile: HANDLE, lpOverlapped: LPOVERLAPPED) callconv(.Stdcall) BOOL;

pub extern "kernel32" fn CloseHandle(hObject: HANDLE) callconv(.Stdcall) BOOL;

<<<<<<< HEAD
pub extern "kernel32" fn CreateDirectoryW(lpPathName: [*]const u16, lpSecurityAttributes: ?*SECURITY_ATTRIBUTES) callconv(.Stdcall) BOOL;
=======
pub extern "kernel32" stdcallcc fn CreateDirectoryW(lpPathName: [*:0]const u16, lpSecurityAttributes: ?*SECURITY_ATTRIBUTES) BOOL;
>>>>>>> 2662e50d

pub extern "kernel32" fn CreateEventExW(
    lpEventAttributes: ?*SECURITY_ATTRIBUTES,
    lpName: [*:0]const u16,
    dwFlags: DWORD,
    dwDesiredAccess: DWORD,
) callconv(.Stdcall) ?HANDLE;

<<<<<<< HEAD
pub extern "kernel32" fn CreateFileW(
    lpFileName: [*]const u16, // TODO null terminated pointer type
=======
pub extern "kernel32" stdcallcc fn CreateFileW(
    lpFileName: [*:0]const u16,
>>>>>>> 2662e50d
    dwDesiredAccess: DWORD,
    dwShareMode: DWORD,
    lpSecurityAttributes: ?LPSECURITY_ATTRIBUTES,
    dwCreationDisposition: DWORD,
    dwFlagsAndAttributes: DWORD,
    hTemplateFile: ?HANDLE,
) callconv(.Stdcall) HANDLE;

pub extern "kernel32" fn CreatePipe(
    hReadPipe: *HANDLE,
    hWritePipe: *HANDLE,
    lpPipeAttributes: *const SECURITY_ATTRIBUTES,
    nSize: DWORD,
) callconv(.Stdcall) BOOL;

pub extern "kernel32" fn CreateProcessW(
    lpApplicationName: ?LPWSTR,
    lpCommandLine: LPWSTR,
    lpProcessAttributes: ?*SECURITY_ATTRIBUTES,
    lpThreadAttributes: ?*SECURITY_ATTRIBUTES,
    bInheritHandles: BOOL,
    dwCreationFlags: DWORD,
    lpEnvironment: ?*c_void,
    lpCurrentDirectory: ?LPWSTR,
    lpStartupInfo: *STARTUPINFOW,
    lpProcessInformation: *PROCESS_INFORMATION,
) callconv(.Stdcall) BOOL;

<<<<<<< HEAD
pub extern "kernel32" fn CreateSymbolicLinkW(lpSymlinkFileName: [*]const u16, lpTargetFileName: [*]const u16, dwFlags: DWORD) callconv(.Stdcall) BOOLEAN;
=======
pub extern "kernel32" stdcallcc fn CreateSymbolicLinkW(lpSymlinkFileName: [*:0]const u16, lpTargetFileName: [*:0]const u16, dwFlags: DWORD) BOOLEAN;
>>>>>>> 2662e50d

pub extern "kernel32" fn CreateIoCompletionPort(FileHandle: HANDLE, ExistingCompletionPort: ?HANDLE, CompletionKey: ULONG_PTR, NumberOfConcurrentThreads: DWORD) callconv(.Stdcall) ?HANDLE;

pub extern "kernel32" fn CreateThread(lpThreadAttributes: ?LPSECURITY_ATTRIBUTES, dwStackSize: SIZE_T, lpStartAddress: LPTHREAD_START_ROUTINE, lpParameter: ?LPVOID, dwCreationFlags: DWORD, lpThreadId: ?LPDWORD) callconv(.Stdcall) ?HANDLE;

pub extern "kernel32" fn DeviceIoControl(
    h: HANDLE,
    dwIoControlCode: DWORD,
    lpInBuffer: ?*const c_void,
    nInBufferSize: DWORD,
    lpOutBuffer: ?LPVOID,
    nOutBufferSize: DWORD,
    lpBytesReturned: ?*DWORD,
    lpOverlapped: ?*OVERLAPPED,
) callconv(.Stdcall) BOOL;

<<<<<<< HEAD
pub extern "kernel32" fn DeleteFileW(lpFileName: [*]const u16) callconv(.Stdcall) BOOL;
=======
pub extern "kernel32" stdcallcc fn DeleteFileW(lpFileName: [*:0]const u16) BOOL;
>>>>>>> 2662e50d

pub extern "kernel32" fn DuplicateHandle(hSourceProcessHandle: HANDLE, hSourceHandle: HANDLE, hTargetProcessHandle: HANDLE, lpTargetHandle: *HANDLE, dwDesiredAccess: DWORD, bInheritHandle: BOOL, dwOptions: DWORD) callconv(.Stdcall) BOOL;

pub extern "kernel32" fn ExitProcess(exit_code: UINT) callconv(.Stdcall) noreturn;

<<<<<<< HEAD
pub extern "kernel32" fn FindFirstFileW(lpFileName: [*]const u16, lpFindFileData: *WIN32_FIND_DATAW) callconv(.Stdcall) HANDLE;
pub extern "kernel32" fn FindClose(hFindFile: HANDLE) callconv(.Stdcall) BOOL;
pub extern "kernel32" fn FindNextFileW(hFindFile: HANDLE, lpFindFileData: *WIN32_FIND_DATAW) callconv(.Stdcall) BOOL;

pub extern "kernel32" fn FormatMessageW(dwFlags: DWORD, lpSource: ?LPVOID, dwMessageId: DWORD, dwLanguageId: DWORD, lpBuffer: LPWSTR, nSize: DWORD, Arguments: ?*va_list) callconv(.Stdcall) DWORD;

pub extern "kernel32" fn FreeEnvironmentStringsW(penv: [*]u16) callconv(.Stdcall) BOOL;
=======
pub extern "kernel32" stdcallcc fn FindFirstFileW(lpFileName: [*:0]const u16, lpFindFileData: *WIN32_FIND_DATAW) HANDLE;
pub extern "kernel32" stdcallcc fn FindClose(hFindFile: HANDLE) BOOL;
pub extern "kernel32" stdcallcc fn FindNextFileW(hFindFile: HANDLE, lpFindFileData: *WIN32_FIND_DATAW) BOOL;

pub extern "kernel32" stdcallcc fn FormatMessageW(dwFlags: DWORD, lpSource: ?LPVOID, dwMessageId: DWORD, dwLanguageId: DWORD, lpBuffer: [*]u16, nSize: DWORD, Arguments: ?*va_list) DWORD;

pub extern "kernel32" stdcallcc fn FreeEnvironmentStringsW(penv: [*:0]u16) BOOL;
>>>>>>> 2662e50d

pub extern "kernel32" fn GetCommandLineA() callconv(.Stdcall) LPSTR;

pub extern "kernel32" fn GetConsoleMode(in_hConsoleHandle: HANDLE, out_lpMode: *DWORD) callconv(.Stdcall) BOOL;

pub extern "kernel32" fn GetConsoleScreenBufferInfo(hConsoleOutput: HANDLE, lpConsoleScreenBufferInfo: *CONSOLE_SCREEN_BUFFER_INFO) callconv(.Stdcall) BOOL;

pub extern "kernel32" fn GetCurrentDirectoryW(nBufferLength: DWORD, lpBuffer: ?[*]WCHAR) callconv(.Stdcall) DWORD;

pub extern "kernel32" fn GetCurrentThread() callconv(.Stdcall) HANDLE;
pub extern "kernel32" fn GetCurrentThreadId() callconv(.Stdcall) DWORD;

<<<<<<< HEAD
pub extern "kernel32" fn GetEnvironmentStringsW() callconv(.Stdcall) ?[*]u16;

pub extern "kernel32" fn GetEnvironmentVariableW(lpName: LPWSTR, lpBuffer: LPWSTR, nSize: DWORD) callconv(.Stdcall) DWORD;
=======
pub extern "kernel32" stdcallcc fn GetEnvironmentStringsW() ?[*:0]u16;

pub extern "kernel32" stdcallcc fn GetEnvironmentVariableW(lpName: LPWSTR, lpBuffer: [*]u16, nSize: DWORD) DWORD;
>>>>>>> 2662e50d

pub extern "kernel32" fn GetExitCodeProcess(hProcess: HANDLE, lpExitCode: *DWORD) callconv(.Stdcall) BOOL;

pub extern "kernel32" fn GetFileSizeEx(hFile: HANDLE, lpFileSize: *LARGE_INTEGER) callconv(.Stdcall) BOOL;

pub extern "kernel32" fn GetFileAttributesW(lpFileName: [*]const WCHAR) callconv(.Stdcall) DWORD;

pub extern "kernel32" fn GetModuleFileNameW(hModule: ?HMODULE, lpFilename: [*]u16, nSize: DWORD) callconv(.Stdcall) DWORD;

pub extern "kernel32" fn GetModuleHandleW(lpModuleName: ?[*]const WCHAR) callconv(.Stdcall) HMODULE;

pub extern "kernel32" fn GetLastError() callconv(.Stdcall) DWORD;

pub extern "kernel32" fn GetFileInformationByHandle(
    hFile: HANDLE,
    lpFileInformation: *BY_HANDLE_FILE_INFORMATION,
) callconv(.Stdcall) BOOL;

pub extern "kernel32" fn GetFileInformationByHandleEx(
    in_hFile: HANDLE,
    in_FileInformationClass: FILE_INFO_BY_HANDLE_CLASS,
    out_lpFileInformation: *c_void,
    in_dwBufferSize: DWORD,
) callconv(.Stdcall) BOOL;

pub extern "kernel32" fn GetFinalPathNameByHandleW(
    hFile: HANDLE,
    lpszFilePath: [*]u16,
    cchFilePath: DWORD,
    dwFlags: DWORD,
) callconv(.Stdcall) DWORD;

pub extern "kernel32" fn GetOverlappedResult(hFile: HANDLE, lpOverlapped: *OVERLAPPED, lpNumberOfBytesTransferred: *DWORD, bWait: BOOL) callconv(.Stdcall) BOOL;

pub extern "kernel32" fn GetProcessHeap() callconv(.Stdcall) ?HANDLE;
pub extern "kernel32" fn GetQueuedCompletionStatus(CompletionPort: HANDLE, lpNumberOfBytesTransferred: LPDWORD, lpCompletionKey: *ULONG_PTR, lpOverlapped: *?*OVERLAPPED, dwMilliseconds: DWORD) callconv(.Stdcall) BOOL;

pub extern "kernel32" fn GetSystemInfo(lpSystemInfo: *SYSTEM_INFO) callconv(.Stdcall) void;
pub extern "kernel32" fn GetSystemTimeAsFileTime(*FILETIME) callconv(.Stdcall) void;

pub extern "kernel32" fn HeapCreate(flOptions: DWORD, dwInitialSize: SIZE_T, dwMaximumSize: SIZE_T) callconv(.Stdcall) ?HANDLE;
pub extern "kernel32" fn HeapDestroy(hHeap: HANDLE) callconv(.Stdcall) BOOL;
pub extern "kernel32" fn HeapReAlloc(hHeap: HANDLE, dwFlags: DWORD, lpMem: *c_void, dwBytes: SIZE_T) callconv(.Stdcall) ?*c_void;
pub extern "kernel32" fn HeapSize(hHeap: HANDLE, dwFlags: DWORD, lpMem: *const c_void) callconv(.Stdcall) SIZE_T;
pub extern "kernel32" fn HeapCompact(hHeap: HANDLE, dwFlags: DWORD) callconv(.Stdcall) SIZE_T;
pub extern "kernel32" fn HeapSummary(hHeap: HANDLE, dwFlags: DWORD, lpSummary: LPHEAP_SUMMARY) callconv(.Stdcall) BOOL;

pub extern "kernel32" fn GetStdHandle(in_nStdHandle: DWORD) callconv(.Stdcall) ?HANDLE;

pub extern "kernel32" fn HeapAlloc(hHeap: HANDLE, dwFlags: DWORD, dwBytes: SIZE_T) callconv(.Stdcall) ?*c_void;

pub extern "kernel32" fn HeapFree(hHeap: HANDLE, dwFlags: DWORD, lpMem: *c_void) callconv(.Stdcall) BOOL;

pub extern "kernel32" fn HeapValidate(hHeap: HANDLE, dwFlags: DWORD, lpMem: ?*const c_void) callconv(.Stdcall) BOOL;

pub extern "kernel32" fn VirtualAlloc(lpAddress: ?LPVOID, dwSize: SIZE_T, flAllocationType: DWORD, flProtect: DWORD) callconv(.Stdcall) ?LPVOID;
pub extern "kernel32" fn VirtualFree(lpAddress: ?LPVOID, dwSize: SIZE_T, dwFreeType: DWORD) callconv(.Stdcall) BOOL;

<<<<<<< HEAD
pub extern "kernel32" fn MoveFileExW(
    lpExistingFileName: [*]const u16,
    lpNewFileName: [*]const u16,
=======
pub extern "kernel32" stdcallcc fn MoveFileExW(
    lpExistingFileName: [*:0]const u16,
    lpNewFileName: [*:0]const u16,
>>>>>>> 2662e50d
    dwFlags: DWORD,
) callconv(.Stdcall) BOOL;

pub extern "kernel32" fn PostQueuedCompletionStatus(CompletionPort: HANDLE, dwNumberOfBytesTransferred: DWORD, dwCompletionKey: ULONG_PTR, lpOverlapped: ?*OVERLAPPED) callconv(.Stdcall) BOOL;

pub extern "kernel32" fn QueryPerformanceCounter(lpPerformanceCount: *LARGE_INTEGER) callconv(.Stdcall) BOOL;

pub extern "kernel32" fn QueryPerformanceFrequency(lpFrequency: *LARGE_INTEGER) callconv(.Stdcall) BOOL;

pub extern "kernel32" fn ReadDirectoryChangesW(
    hDirectory: HANDLE,
    lpBuffer: [*]align(@alignOf(FILE_NOTIFY_INFORMATION)) u8,
    nBufferLength: DWORD,
    bWatchSubtree: BOOL,
    dwNotifyFilter: DWORD,
    lpBytesReturned: ?*DWORD,
    lpOverlapped: ?*OVERLAPPED,
    lpCompletionRoutine: LPOVERLAPPED_COMPLETION_ROUTINE,
) callconv(.Stdcall) BOOL;

pub extern "kernel32" fn ReadFile(
    in_hFile: HANDLE,
    out_lpBuffer: [*]u8,
    in_nNumberOfBytesToRead: DWORD,
    out_lpNumberOfBytesRead: ?*DWORD,
    in_out_lpOverlapped: ?*OVERLAPPED,
) callconv(.Stdcall) BOOL;

<<<<<<< HEAD
pub extern "kernel32" fn RemoveDirectoryW(lpPathName: [*]const u16) callconv(.Stdcall) BOOL;
=======
pub extern "kernel32" stdcallcc fn RemoveDirectoryW(lpPathName: [*:0]const u16) BOOL;
>>>>>>> 2662e50d

pub extern "kernel32" fn SetConsoleTextAttribute(hConsoleOutput: HANDLE, wAttributes: WORD) callconv(.Stdcall) BOOL;

pub extern "kernel32" fn SetFilePointerEx(
    in_fFile: HANDLE,
    in_liDistanceToMove: LARGE_INTEGER,
    out_opt_ldNewFilePointer: ?*LARGE_INTEGER,
    in_dwMoveMethod: DWORD,
) callconv(.Stdcall) BOOL;

pub extern "kernel32" fn SetFileTime(
    hFile: HANDLE,
    lpCreationTime: ?*const FILETIME,
    lpLastAccessTime: ?*const FILETIME,
    lpLastWriteTime: ?*const FILETIME,
) callconv(.Stdcall) BOOL;

pub extern "kernel32" fn SetHandleInformation(hObject: HANDLE, dwMask: DWORD, dwFlags: DWORD) callconv(.Stdcall) BOOL;

pub extern "kernel32" fn Sleep(dwMilliseconds: DWORD) callconv(.Stdcall) void;

pub extern "kernel32" fn SwitchToThread() callconv(.Stdcall) BOOL;

pub extern "kernel32" fn TerminateProcess(hProcess: HANDLE, uExitCode: UINT) callconv(.Stdcall) BOOL;

pub extern "kernel32" fn TlsAlloc() callconv(.Stdcall) DWORD;

pub extern "kernel32" fn TlsFree(dwTlsIndex: DWORD) callconv(.Stdcall) BOOL;

pub extern "kernel32" fn WaitForSingleObject(hHandle: HANDLE, dwMilliseconds: DWORD) callconv(.Stdcall) DWORD;

pub extern "kernel32" fn WaitForSingleObjectEx(hHandle: HANDLE, dwMilliseconds: DWORD, bAlertable: BOOL) callconv(.Stdcall) DWORD;

pub extern "kernel32" fn WaitForMultipleObjects(nCount: DWORD, lpHandle: [*]const HANDLE, bWaitAll: BOOL, dwMilliseconds: DWORD) callconv(.Stdcall) DWORD;

pub extern "kernel32" fn WaitForMultipleObjectsEx(
    nCount: DWORD,
    lpHandle: [*]const HANDLE,
    bWaitAll: BOOL,
    dwMilliseconds: DWORD,
    bAlertable: BOOL,
) callconv(.Stdcall) DWORD;

pub extern "kernel32" fn WriteFile(
    in_hFile: HANDLE,
    in_lpBuffer: [*]const u8,
    in_nNumberOfBytesToWrite: DWORD,
    out_lpNumberOfBytesWritten: ?*DWORD,
    in_out_lpOverlapped: ?*OVERLAPPED,
) callconv(.Stdcall) BOOL;

pub extern "kernel32" fn WriteFileEx(hFile: HANDLE, lpBuffer: [*]const u8, nNumberOfBytesToWrite: DWORD, lpOverlapped: LPOVERLAPPED, lpCompletionRoutine: LPOVERLAPPED_COMPLETION_ROUTINE) callconv(.Stdcall) BOOL;

<<<<<<< HEAD
pub extern "kernel32" fn LoadLibraryW(lpLibFileName: [*]const u16) callconv(.Stdcall) ?HMODULE;
=======
pub extern "kernel32" stdcallcc fn LoadLibraryW(lpLibFileName: [*:0]const u16) ?HMODULE;
>>>>>>> 2662e50d

pub extern "kernel32" fn GetProcAddress(hModule: HMODULE, lpProcName: [*]const u8) callconv(.Stdcall) ?FARPROC;

pub extern "kernel32" fn FreeLibrary(hModule: HMODULE) callconv(.Stdcall) BOOL;

pub extern "kernel32" fn InitializeCriticalSection(lpCriticalSection: *CRITICAL_SECTION) callconv(.Stdcall) void;
pub extern "kernel32" fn EnterCriticalSection(lpCriticalSection: *CRITICAL_SECTION) callconv(.Stdcall) void;
pub extern "kernel32" fn LeaveCriticalSection(lpCriticalSection: *CRITICAL_SECTION) callconv(.Stdcall) void;
pub extern "kernel32" fn DeleteCriticalSection(lpCriticalSection: *CRITICAL_SECTION) callconv(.Stdcall) void;

pub extern "kernel32" fn InitOnceExecuteOnce(InitOnce: *INIT_ONCE, InitFn: INIT_ONCE_FN, Parameter: ?*c_void, Context: ?*c_void) callconv(.Stdcall) BOOL;<|MERGE_RESOLUTION|>--- conflicted
+++ resolved
@@ -7,11 +7,7 @@
 
 pub extern "kernel32" fn CloseHandle(hObject: HANDLE) callconv(.Stdcall) BOOL;
 
-<<<<<<< HEAD
-pub extern "kernel32" fn CreateDirectoryW(lpPathName: [*]const u16, lpSecurityAttributes: ?*SECURITY_ATTRIBUTES) callconv(.Stdcall) BOOL;
-=======
-pub extern "kernel32" stdcallcc fn CreateDirectoryW(lpPathName: [*:0]const u16, lpSecurityAttributes: ?*SECURITY_ATTRIBUTES) BOOL;
->>>>>>> 2662e50d
+pub extern "kernel32" fn CreateDirectoryW(lpPathName: [*:0]const u16, lpSecurityAttributes: ?*SECURITY_ATTRIBUTES) callconv(.Stdcall) BOOL;
 
 pub extern "kernel32" fn CreateEventExW(
     lpEventAttributes: ?*SECURITY_ATTRIBUTES,
@@ -20,13 +16,8 @@
     dwDesiredAccess: DWORD,
 ) callconv(.Stdcall) ?HANDLE;
 
-<<<<<<< HEAD
 pub extern "kernel32" fn CreateFileW(
-    lpFileName: [*]const u16, // TODO null terminated pointer type
-=======
-pub extern "kernel32" stdcallcc fn CreateFileW(
     lpFileName: [*:0]const u16,
->>>>>>> 2662e50d
     dwDesiredAccess: DWORD,
     dwShareMode: DWORD,
     lpSecurityAttributes: ?LPSECURITY_ATTRIBUTES,
@@ -55,11 +46,7 @@
     lpProcessInformation: *PROCESS_INFORMATION,
 ) callconv(.Stdcall) BOOL;
 
-<<<<<<< HEAD
-pub extern "kernel32" fn CreateSymbolicLinkW(lpSymlinkFileName: [*]const u16, lpTargetFileName: [*]const u16, dwFlags: DWORD) callconv(.Stdcall) BOOLEAN;
-=======
-pub extern "kernel32" stdcallcc fn CreateSymbolicLinkW(lpSymlinkFileName: [*:0]const u16, lpTargetFileName: [*:0]const u16, dwFlags: DWORD) BOOLEAN;
->>>>>>> 2662e50d
+pub extern "kernel32" fn CreateSymbolicLinkW(lpSymlinkFileName: [*:0]const u16, lpTargetFileName: [*:0]const u16, dwFlags: DWORD) callconv(.Stdcall) BOOLEAN;
 
 pub extern "kernel32" fn CreateIoCompletionPort(FileHandle: HANDLE, ExistingCompletionPort: ?HANDLE, CompletionKey: ULONG_PTR, NumberOfConcurrentThreads: DWORD) callconv(.Stdcall) ?HANDLE;
 
@@ -76,33 +63,19 @@
     lpOverlapped: ?*OVERLAPPED,
 ) callconv(.Stdcall) BOOL;
 
-<<<<<<< HEAD
-pub extern "kernel32" fn DeleteFileW(lpFileName: [*]const u16) callconv(.Stdcall) BOOL;
-=======
-pub extern "kernel32" stdcallcc fn DeleteFileW(lpFileName: [*:0]const u16) BOOL;
->>>>>>> 2662e50d
+pub extern "kernel32" fn DeleteFileW(lpFileName: [*:0]const u16) callconv(.Stdcall) BOOL;
 
 pub extern "kernel32" fn DuplicateHandle(hSourceProcessHandle: HANDLE, hSourceHandle: HANDLE, hTargetProcessHandle: HANDLE, lpTargetHandle: *HANDLE, dwDesiredAccess: DWORD, bInheritHandle: BOOL, dwOptions: DWORD) callconv(.Stdcall) BOOL;
 
 pub extern "kernel32" fn ExitProcess(exit_code: UINT) callconv(.Stdcall) noreturn;
 
-<<<<<<< HEAD
-pub extern "kernel32" fn FindFirstFileW(lpFileName: [*]const u16, lpFindFileData: *WIN32_FIND_DATAW) callconv(.Stdcall) HANDLE;
+pub extern "kernel32" fn FindFirstFileW(lpFileName: [*:0]const u16, lpFindFileData: *WIN32_FIND_DATAW) callconv(.Stdcall) HANDLE;
 pub extern "kernel32" fn FindClose(hFindFile: HANDLE) callconv(.Stdcall) BOOL;
 pub extern "kernel32" fn FindNextFileW(hFindFile: HANDLE, lpFindFileData: *WIN32_FIND_DATAW) callconv(.Stdcall) BOOL;
 
-pub extern "kernel32" fn FormatMessageW(dwFlags: DWORD, lpSource: ?LPVOID, dwMessageId: DWORD, dwLanguageId: DWORD, lpBuffer: LPWSTR, nSize: DWORD, Arguments: ?*va_list) callconv(.Stdcall) DWORD;
-
-pub extern "kernel32" fn FreeEnvironmentStringsW(penv: [*]u16) callconv(.Stdcall) BOOL;
-=======
-pub extern "kernel32" stdcallcc fn FindFirstFileW(lpFileName: [*:0]const u16, lpFindFileData: *WIN32_FIND_DATAW) HANDLE;
-pub extern "kernel32" stdcallcc fn FindClose(hFindFile: HANDLE) BOOL;
-pub extern "kernel32" stdcallcc fn FindNextFileW(hFindFile: HANDLE, lpFindFileData: *WIN32_FIND_DATAW) BOOL;
-
-pub extern "kernel32" stdcallcc fn FormatMessageW(dwFlags: DWORD, lpSource: ?LPVOID, dwMessageId: DWORD, dwLanguageId: DWORD, lpBuffer: [*]u16, nSize: DWORD, Arguments: ?*va_list) DWORD;
-
-pub extern "kernel32" stdcallcc fn FreeEnvironmentStringsW(penv: [*:0]u16) BOOL;
->>>>>>> 2662e50d
+pub extern "kernel32" fn FormatMessageW(dwFlags: DWORD, lpSource: ?LPVOID, dwMessageId: DWORD, dwLanguageId: DWORD, lpBuffer: [*]u16, nSize: DWORD, Arguments: ?*va_list) callconv(.Stdcall) DWORD;
+
+pub extern "kernel32" fn FreeEnvironmentStringsW(penv: [*:0]u16) callconv(.Stdcall) BOOL;
 
 pub extern "kernel32" fn GetCommandLineA() callconv(.Stdcall) LPSTR;
 
@@ -115,15 +88,9 @@
 pub extern "kernel32" fn GetCurrentThread() callconv(.Stdcall) HANDLE;
 pub extern "kernel32" fn GetCurrentThreadId() callconv(.Stdcall) DWORD;
 
-<<<<<<< HEAD
-pub extern "kernel32" fn GetEnvironmentStringsW() callconv(.Stdcall) ?[*]u16;
-
-pub extern "kernel32" fn GetEnvironmentVariableW(lpName: LPWSTR, lpBuffer: LPWSTR, nSize: DWORD) callconv(.Stdcall) DWORD;
-=======
-pub extern "kernel32" stdcallcc fn GetEnvironmentStringsW() ?[*:0]u16;
-
-pub extern "kernel32" stdcallcc fn GetEnvironmentVariableW(lpName: LPWSTR, lpBuffer: [*]u16, nSize: DWORD) DWORD;
->>>>>>> 2662e50d
+pub extern "kernel32" fn GetEnvironmentStringsW() callconv(.Stdcall) ?[*:0]u16;
+
+pub extern "kernel32" fn GetEnvironmentVariableW(lpName: LPWSTR, lpBuffer: [*]u16, nSize: DWORD) callconv(.Stdcall) DWORD;
 
 pub extern "kernel32" fn GetExitCodeProcess(hProcess: HANDLE, lpExitCode: *DWORD) callconv(.Stdcall) BOOL;
 
@@ -182,15 +149,9 @@
 pub extern "kernel32" fn VirtualAlloc(lpAddress: ?LPVOID, dwSize: SIZE_T, flAllocationType: DWORD, flProtect: DWORD) callconv(.Stdcall) ?LPVOID;
 pub extern "kernel32" fn VirtualFree(lpAddress: ?LPVOID, dwSize: SIZE_T, dwFreeType: DWORD) callconv(.Stdcall) BOOL;
 
-<<<<<<< HEAD
 pub extern "kernel32" fn MoveFileExW(
-    lpExistingFileName: [*]const u16,
-    lpNewFileName: [*]const u16,
-=======
-pub extern "kernel32" stdcallcc fn MoveFileExW(
     lpExistingFileName: [*:0]const u16,
     lpNewFileName: [*:0]const u16,
->>>>>>> 2662e50d
     dwFlags: DWORD,
 ) callconv(.Stdcall) BOOL;
 
@@ -219,11 +180,7 @@
     in_out_lpOverlapped: ?*OVERLAPPED,
 ) callconv(.Stdcall) BOOL;
 
-<<<<<<< HEAD
-pub extern "kernel32" fn RemoveDirectoryW(lpPathName: [*]const u16) callconv(.Stdcall) BOOL;
-=======
-pub extern "kernel32" stdcallcc fn RemoveDirectoryW(lpPathName: [*:0]const u16) BOOL;
->>>>>>> 2662e50d
+pub extern "kernel32" fn RemoveDirectoryW(lpPathName: [*:0]const u16) callconv(.Stdcall) BOOL;
 
 pub extern "kernel32" fn SetConsoleTextAttribute(hConsoleOutput: HANDLE, wAttributes: WORD) callconv(.Stdcall) BOOL;
 
@@ -277,11 +234,7 @@
 
 pub extern "kernel32" fn WriteFileEx(hFile: HANDLE, lpBuffer: [*]const u8, nNumberOfBytesToWrite: DWORD, lpOverlapped: LPOVERLAPPED, lpCompletionRoutine: LPOVERLAPPED_COMPLETION_ROUTINE) callconv(.Stdcall) BOOL;
 
-<<<<<<< HEAD
-pub extern "kernel32" fn LoadLibraryW(lpLibFileName: [*]const u16) callconv(.Stdcall) ?HMODULE;
-=======
-pub extern "kernel32" stdcallcc fn LoadLibraryW(lpLibFileName: [*:0]const u16) ?HMODULE;
->>>>>>> 2662e50d
+pub extern "kernel32" fn LoadLibraryW(lpLibFileName: [*:0]const u16) callconv(.Stdcall) ?HMODULE;
 
 pub extern "kernel32" fn GetProcAddress(hModule: HMODULE, lpProcName: [*]const u8) callconv(.Stdcall) ?FARPROC;
 
