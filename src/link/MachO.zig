const MachO = @This();

const std = @import("std");
<<<<<<< HEAD
const build_options = @import("build_options");
=======
const builtin = @import("builtin");
const Allocator = std.mem.Allocator;
>>>>>>> 8d067115
const assert = std.debug.assert;
const fmt = std.fmt;
const fs = std.fs;
const log = std.log.scoped(.link);
const macho = std.macho;
const math = std.math;
const mem = std.mem;
const meta = std.meta;

const aarch64 = @import("../codegen/aarch64.zig");
const bind = @import("MachO/bind.zig");
const codegen = @import("../codegen.zig");
const commands = @import("MachO/commands.zig");
const link = @import("../link.zig");
const target_util = @import("../target.zig");
<<<<<<< HEAD
const trace = @import("../tracy.zig").trace;
=======
const Air = @import("../Air.zig");
const Liveness = @import("../Liveness.zig");
>>>>>>> 8d067115

const Allocator = mem.Allocator;
const Archive = @import("MachO/Archive.zig");
const Cache = @import("../Cache.zig");
const CodeSignature = @import("MachO/CodeSignature.zig");
const Compilation = @import("../Compilation.zig");
const DebugSymbols = @import("MachO/DebugSymbols.zig");
const Dylib = @import("MachO/Dylib.zig");
const Object = @import("MachO/Object.zig");
const LoadCommand = commands.LoadCommand;
const Module = @import("../Module.zig");
const File = link.File;
pub const TextBlock = @import("MachO/TextBlock.zig");
const Trie = @import("MachO/Trie.zig");
<<<<<<< HEAD
const SegmentCommand = commands.SegmentCommand;
=======
const CodeSignature = @import("MachO/CodeSignature.zig");
const Zld = @import("MachO/Zld.zig");
const llvm_backend = @import("../codegen/llvm.zig");

usingnamespace @import("MachO/commands.zig");
>>>>>>> 8d067115

pub const base_tag: File.Tag = File.Tag.macho;

base: File,

/// If this is not null, an object file is created by LLVM and linked with LLD afterwards.
llvm_object: ?*llvm_backend.Object = null,

/// Debug symbols bundle (or dSym).
d_sym: ?DebugSymbols = null,

/// Page size is dependent on the target cpu architecture.
/// For x86_64 that's 4KB, whereas for aarch64, that's 16KB.
page_size: u16,

/// We commit 0x1000 = 4096 bytes of space to the header and
/// the table of load commands. This should be plenty for any
/// potential future extensions.
header_pad: u16 = 0x1000,

/// The absolute address of the entry point.
entry_addr: ?u64 = null,

objects: std.ArrayListUnmanaged(*Object) = .{},
archives: std.ArrayListUnmanaged(*Archive) = .{},
dylibs: std.ArrayListUnmanaged(*Dylib) = .{},

next_dylib_ordinal: u16 = 1,

load_commands: std.ArrayListUnmanaged(LoadCommand) = .{},

pagezero_segment_cmd_index: ?u16 = null,
text_segment_cmd_index: ?u16 = null,
data_const_segment_cmd_index: ?u16 = null,
data_segment_cmd_index: ?u16 = null,
linkedit_segment_cmd_index: ?u16 = null,
dyld_info_cmd_index: ?u16 = null,
symtab_cmd_index: ?u16 = null,
dysymtab_cmd_index: ?u16 = null,
dylinker_cmd_index: ?u16 = null,
data_in_code_cmd_index: ?u16 = null,
function_starts_cmd_index: ?u16 = null,
main_cmd_index: ?u16 = null,
dylib_id_cmd_index: ?u16 = null,
version_min_cmd_index: ?u16 = null,
source_version_cmd_index: ?u16 = null,
uuid_cmd_index: ?u16 = null,
code_signature_cmd_index: ?u16 = null,
/// Path to libSystem
/// TODO this is obsolete, remove it.
libsystem_cmd_index: ?u16 = null,

// __TEXT segment sections
text_section_index: ?u16 = null,
stubs_section_index: ?u16 = null,
stub_helper_section_index: ?u16 = null,
text_const_section_index: ?u16 = null,
cstring_section_index: ?u16 = null,
ustring_section_index: ?u16 = null,
gcc_except_tab_section_index: ?u16 = null,
unwind_info_section_index: ?u16 = null,
eh_frame_section_index: ?u16 = null,

objc_methlist_section_index: ?u16 = null,
objc_methname_section_index: ?u16 = null,
objc_methtype_section_index: ?u16 = null,
objc_classname_section_index: ?u16 = null,

// __DATA_CONST segment sections
got_section_index: ?u16 = null,
mod_init_func_section_index: ?u16 = null,
mod_term_func_section_index: ?u16 = null,
data_const_section_index: ?u16 = null,

objc_cfstring_section_index: ?u16 = null,
objc_classlist_section_index: ?u16 = null,
objc_imageinfo_section_index: ?u16 = null,

// __DATA segment sections
tlv_section_index: ?u16 = null,
tlv_data_section_index: ?u16 = null,
tlv_bss_section_index: ?u16 = null,
la_symbol_ptr_section_index: ?u16 = null,
data_section_index: ?u16 = null,
bss_section_index: ?u16 = null,
common_section_index: ?u16 = null,

objc_const_section_index: ?u16 = null,
objc_selrefs_section_index: ?u16 = null,
objc_classrefs_section_index: ?u16 = null,
objc_data_section_index: ?u16 = null,

locals: std.ArrayListUnmanaged(macho.nlist_64) = .{},
globals: std.ArrayListUnmanaged(macho.nlist_64) = .{},
imports: std.ArrayListUnmanaged(macho.nlist_64) = .{},
undefs: std.ArrayListUnmanaged(macho.nlist_64) = .{},
tentatives: std.ArrayListUnmanaged(macho.nlist_64) = .{},
symbol_resolver: std.AutoHashMapUnmanaged(u32, SymbolWithLoc) = .{},

locals_free_list: std.ArrayListUnmanaged(u32) = .{},
globals_free_list: std.ArrayListUnmanaged(u32) = .{},

stub_helper_stubs_start_off: ?u64 = null,

strtab: std.ArrayListUnmanaged(u8) = .{},
strtab_dir: std.HashMapUnmanaged(u32, u32, StringIndexContext, std.hash_map.default_max_load_percentage) = .{},

got_entries: std.ArrayListUnmanaged(GotIndirectionKey) = .{},
got_entries_map: std.AutoHashMapUnmanaged(GotIndirectionKey, u32) = .{},

got_entries_free_list: std.ArrayListUnmanaged(u32) = .{},

stubs: std.ArrayListUnmanaged(u32) = .{},
stubs_map: std.AutoHashMapUnmanaged(u32, u32) = .{},

error_flags: File.ErrorFlags = File.ErrorFlags{},

got_entries_count_dirty: bool = false,
load_commands_dirty: bool = false,
rebase_info_dirty: bool = false,
binding_info_dirty: bool = false,
lazy_binding_info_dirty: bool = false,
export_info_dirty: bool = false,

strtab_dirty: bool = false,
strtab_needs_relocation: bool = false,

has_dices: bool = false,
has_stabs: bool = false,

pending_updates: std.ArrayListUnmanaged(struct {
    kind: enum {
        got,
        stub,
    },
    index: u32,
}) = .{},

/// A list of text blocks that have surplus capacity. This list can have false
/// positives, as functions grow and shrink over time, only sometimes being added
/// or removed from the freelist.
///
/// A text block has surplus capacity when its overcapacity value is greater than
/// padToIdeal(minimum_text_block_size). That is, when it has so
/// much extra capacity, that we could fit a small new symbol in it, itself with
/// ideal_capacity or more.
///
/// Ideal capacity is defined by size + (size / ideal_factor).
///
/// Overcapacity is measured by actual_capacity - ideal_capacity. Note that
/// overcapacity can be negative. A simple way to have negative overcapacity is to
/// allocate a fresh text block, which will have ideal capacity, and then grow it
/// by 1 byte. It will then have -1 overcapacity.
text_block_free_list: std.ArrayListUnmanaged(*TextBlock) = .{},

/// Pointer to the last allocated text block
last_text_block: ?*TextBlock = null,

/// List of TextBlocks that are owned directly by the linker.
/// Currently these are only TextBlocks that are the result of linking
/// object files. TextBlock which take part in incremental linking are 
/// at present owned by Module.Decl.
/// TODO consolidate this.
managed_blocks: std.ArrayListUnmanaged(*TextBlock) = .{},

blocks: std.AutoHashMapUnmanaged(MatchingSection, *TextBlock) = .{},

/// Table of Decls that are currently alive.
/// We store them here so that we can properly dispose of any allocated
/// memory within the TextBlock in the incremental linker.
/// TODO consolidate this.
decls: std.AutoArrayHashMapUnmanaged(*Module.Decl, void) = .{},

/// Currently active Module.Decl.
/// TODO this might not be necessary if we figure out how to pass Module.Decl instance
/// to codegen.genSetReg() or alterntively move PIE displacement for MCValue{ .memory = x }
/// somewhere else in the codegen.
active_decl: ?*Module.Decl = null,

const StringIndexContext = struct {
    strtab: *std.ArrayListUnmanaged(u8),

    pub fn eql(_: StringIndexContext, a: u32, b: u32) bool {
        return a == b;
    }

    pub fn hash(self: StringIndexContext, x: u32) u64 {
        const x_slice = mem.spanZ(@ptrCast([*:0]const u8, self.strtab.items.ptr) + x);
        return std.hash_map.hashString(x_slice);
    }
};

pub const StringSliceAdapter = struct {
    strtab: *std.ArrayListUnmanaged(u8),

    pub fn eql(self: StringSliceAdapter, a_slice: []const u8, b: u32) bool {
        const b_slice = mem.spanZ(@ptrCast([*:0]const u8, self.strtab.items.ptr) + b);
        return mem.eql(u8, a_slice, b_slice);
    }

    pub fn hash(self: StringSliceAdapter, adapted_key: []const u8) u64 {
        _ = self;
        return std.hash_map.hashString(adapted_key);
    }
};

const SymbolWithLoc = struct {
    // Table where the symbol can be found.
    where: enum {
        global,
        import,
        undef,
        tentative,
    },
    where_index: u32,
    local_sym_index: u32 = 0,
    file: u16 = 0,
};

pub const GotIndirectionKey = struct {
    where: enum {
        local,
        import,
    },
    where_index: u32,
};

pub const PIEFixup = struct {
    /// Target VM address of this relocation.
    target_addr: u64,

    /// Offset within the byte stream.
    offset: usize,

    /// Size of the relocation.
    size: usize,
};

/// When allocating, the ideal_capacity is calculated by
/// actual_capacity + (actual_capacity / ideal_factor)
const ideal_factor = 2;

/// Default path to dyld
/// TODO instead of hardcoding it, we should probably look through some env vars and search paths
/// instead but this will do for now.
const DEFAULT_DYLD_PATH: [*:0]const u8 = "/usr/lib/dyld";

/// Default lib search path
/// TODO instead of hardcoding it, we should probably look through some env vars and search paths
/// instead but this will do for now.
const DEFAULT_LIB_SEARCH_PATH: []const u8 = "/usr/lib";

const LIB_SYSTEM_NAME: [*:0]const u8 = "System";
/// TODO we should search for libSystem and fail if it doesn't exist, instead of hardcoding it
const LIB_SYSTEM_PATH: [*:0]const u8 = DEFAULT_LIB_SEARCH_PATH ++ "/libSystem.B.dylib";

/// In order for a slice of bytes to be considered eligible to keep metadata pointing at
/// it as a possible place to put new symbols, it must have enough room for this many bytes
/// (plus extra for reserved capacity).
const minimum_text_block_size = 64;
pub const min_text_capacity = padToIdeal(minimum_text_block_size);

pub const Export = struct {
    sym_index: ?u32 = null,
};

pub const SrcFn = struct {
    /// Offset from the beginning of the Debug Line Program header that contains this function.
    off: u32,
    /// Size of the line number program component belonging to this function, not
    /// including padding.
    len: u32,

    /// Points to the previous and next neighbors, based on the offset from .debug_line.
    /// This can be used to find, for example, the capacity of this `SrcFn`.
    prev: ?*SrcFn,
    next: ?*SrcFn,

    pub const empty: SrcFn = .{
        .off = 0,
        .len = 0,
        .prev = null,
        .next = null,
    };
};

pub fn openPath(allocator: *Allocator, sub_path: []const u8, options: link.Options) !*MachO {
    assert(options.object_format == .macho);

<<<<<<< HEAD
    if (options.use_llvm) return error.LLVM_BackendIsTODO_ForMachO; // TODO
=======
    if (build_options.have_llvm and options.use_llvm) {
        const self = try createEmpty(allocator, options);
        errdefer self.base.destroy();

        self.llvm_object = try llvm_backend.Object.create(allocator, sub_path, options);
        return self;
    }
>>>>>>> 8d067115

    const file = try options.emit.?.directory.handle.createFile(sub_path, .{
        .truncate = false,
        .read = true,
        .mode = link.determineMode(options),
    });
    errdefer file.close();

    const self = try createEmpty(allocator, options);
    errdefer {
        self.base.file = null;
        self.base.destroy();
    }

    self.base.file = file;

    if (options.output_mode == .Lib and options.link_mode == .Static) {
        return self;
    }

    if (!options.strip and options.module != null) {
        // Create dSYM bundle.
        const dir = options.module.?.zig_cache_artifact_directory;
        log.debug("creating {s}.dSYM bundle in {s}", .{ sub_path, dir.path });

        const d_sym_path = try fmt.allocPrint(
            allocator,
            "{s}.dSYM" ++ fs.path.sep_str ++ "Contents" ++ fs.path.sep_str ++ "Resources" ++ fs.path.sep_str ++ "DWARF",
            .{sub_path},
        );
        defer allocator.free(d_sym_path);

        var d_sym_bundle = try dir.handle.makeOpenPath(d_sym_path, .{});
        defer d_sym_bundle.close();

        const d_sym_file = try d_sym_bundle.createFile(sub_path, .{
            .truncate = false,
            .read = true,
        });

        self.d_sym = .{
            .base = self,
            .file = d_sym_file,
        };
    }

    // Index 0 is always a null symbol.
    try self.locals.append(allocator, .{
        .n_strx = 0,
        .n_type = 0,
        .n_sect = 0,
        .n_desc = 0,
        .n_value = 0,
    });

    try self.populateMissingMetadata();
    try self.writeLocalSymbol(0);

    if (self.d_sym) |*ds| {
        try ds.populateMissingMetadata(allocator);
        try ds.writeLocalSymbol(0);
    }

    return self;
}

pub fn createEmpty(gpa: *Allocator, options: link.Options) !*MachO {
    const self = try gpa.create(MachO);

    self.* = .{
        .base = .{
            .tag = .macho,
            .options = options,
            .allocator = gpa,
            .file = null,
        },
        .page_size = if (options.target.cpu.arch == .aarch64) 0x4000 else 0x1000,
    };

    return self;
}

pub fn flush(self: *MachO, comp: *Compilation) !void {
    if (self.base.options.output_mode == .Lib and self.base.options.link_mode == .Static) {
        if (build_options.have_llvm) {
            return self.base.linkAsArchive(comp);
        } else {
            log.err("TODO: non-LLVM archiver for MachO object files", .{});
            return error.TODOImplementWritingStaticLibFiles;
        }
    }

    if (build_options.is_stage1) {
        return self.linkWithZld(comp);
    } else {
        switch (self.base.options.effectiveOutputMode()) {
            .Exe, .Obj => {},
            .Lib => return error.TODOImplementWritingLibFiles,
        }
        return self.flushModule(comp);
    }
}

pub fn flushModule(self: *MachO, comp: *Compilation) !void {
    _ = comp;
    const tracy = trace(@src());
    defer tracy.end();

    const output_mode = self.base.options.output_mode;
    const target = self.base.options.target;

    switch (output_mode) {
        .Exe => {
            if (self.entry_addr) |addr| {
                // Update LC_MAIN with entry offset.
                const text_segment = self.load_commands.items[self.text_segment_cmd_index.?].Segment;
                const main_cmd = &self.load_commands.items[self.main_cmd_index.?].Main;
                main_cmd.entryoff = addr - text_segment.inner.vmaddr;
                main_cmd.stacksize = self.base.options.stack_size_override orelse 0;
                self.load_commands_dirty = true;
            }
            try self.writeRebaseInfoTable();
            try self.writeBindInfoTable();
            try self.writeLazyBindInfoTable();
            try self.writeExportInfo();
            try self.writeAllGlobalAndUndefSymbols();
            try self.writeIndirectSymbolTable();
            try self.writeStringTable();
            try self.updateLinkeditSegmentSizes();

            if (self.d_sym) |*ds| {
                // Flush debug symbols bundle.
                try ds.flushModule(self.base.allocator, self.base.options);
            }

            if (target.cpu.arch == .aarch64) {
                // Preallocate space for the code signature.
                // We need to do this at this stage so that we have the load commands with proper values
                // written out to the file.
                // The most important here is to have the correct vm and filesize of the __LINKEDIT segment
                // where the code signature goes into.
                try self.writeCodeSignaturePadding();
            }
        },
        .Obj => {},
        .Lib => return error.TODOImplementWritingLibFiles,
    }

    try self.writeLoadCommands();
    try self.writeHeader();

    if (self.entry_addr == null and self.base.options.output_mode == .Exe) {
        log.debug("flushing. no_entry_point_found = true", .{});
        self.error_flags.no_entry_point_found = true;
    } else {
        log.debug("flushing. no_entry_point_found = false", .{});
        self.error_flags.no_entry_point_found = false;
    }

    assert(!self.got_entries_count_dirty);
    assert(!self.load_commands_dirty);
    assert(!self.rebase_info_dirty);
    assert(!self.binding_info_dirty);
    assert(!self.lazy_binding_info_dirty);
    assert(!self.export_info_dirty);
    assert(!self.strtab_dirty);
    assert(!self.strtab_needs_relocation);

    if (target.cpu.arch == .aarch64) {
        switch (output_mode) {
            .Exe, .Lib => try self.writeCodeSignature(), // code signing always comes last
            else => {},
        }
    }
}

fn resolveSearchDir(
    arena: *Allocator,
    dir: []const u8,
    syslibroot: ?[]const u8,
) !?[]const u8 {
    var candidates = std.ArrayList([]const u8).init(arena);

    if (fs.path.isAbsolute(dir)) {
        if (syslibroot) |root| {
            const full_path = try fs.path.join(arena, &[_][]const u8{ root, dir });
            try candidates.append(full_path);
        }
    }

    try candidates.append(dir);

    for (candidates.items) |candidate| {
        // Verify that search path actually exists
        var tmp = fs.cwd().openDir(candidate, .{}) catch |err| switch (err) {
            error.FileNotFound => continue,
            else => |e| return e,
        };
        defer tmp.close();

        return candidate;
    }

    return null;
}

fn resolveLib(
    arena: *Allocator,
    search_dirs: []const []const u8,
    name: []const u8,
    ext: []const u8,
) !?[]const u8 {
    const search_name = try std.fmt.allocPrint(arena, "lib{s}{s}", .{ name, ext });

    for (search_dirs) |dir| {
        const full_path = try fs.path.join(arena, &[_][]const u8{ dir, search_name });

        // Check if the file exists.
        const tmp = fs.cwd().openFile(full_path, .{}) catch |err| switch (err) {
            error.FileNotFound => continue,
            else => |e| return e,
        };
        defer tmp.close();

        return full_path;
    }

    return null;
}

fn resolveFramework(
    arena: *Allocator,
    search_dirs: []const []const u8,
    name: []const u8,
    ext: []const u8,
) !?[]const u8 {
    const search_name = try std.fmt.allocPrint(arena, "{s}{s}", .{ name, ext });
    const prefix_path = try std.fmt.allocPrint(arena, "{s}.framework", .{name});

    for (search_dirs) |dir| {
        const full_path = try fs.path.join(arena, &[_][]const u8{ dir, prefix_path, search_name });

        // Check if the file exists.
        const tmp = fs.cwd().openFile(full_path, .{}) catch |err| switch (err) {
            error.FileNotFound => continue,
            else => |e| return e,
        };
        defer tmp.close();

        return full_path;
    }

    return null;
}

fn linkWithZld(self: *MachO, comp: *Compilation) !void {
    const tracy = trace(@src());
    defer tracy.end();

    var arena_allocator = std.heap.ArenaAllocator.init(self.base.allocator);
    defer arena_allocator.deinit();
    const arena = &arena_allocator.allocator;

    const directory = self.base.options.emit.?.directory; // Just an alias to make it shorter to type.

    // If there is no Zig code to compile, then we should skip flushing the output file because it
    // will not be part of the linker line anyway.
    const module_obj_path: ?[]const u8 = if (self.base.options.module) |module| blk: {
        const use_stage1 = build_options.is_stage1 and self.base.options.use_stage1;
        if (use_stage1) {
            const obj_basename = try std.zig.binNameAlloc(arena, .{
                .root_name = self.base.options.root_name,
                .target = self.base.options.target,
                .output_mode = .Obj,
            });
            const o_directory = module.zig_cache_artifact_directory;
            const full_obj_path = try o_directory.join(arena, &[_][]const u8{obj_basename});
            break :blk full_obj_path;
        }

        try self.flushModule(comp);
        const obj_basename = self.base.intermediary_basename.?;
        const full_obj_path = try directory.join(arena, &[_][]const u8{obj_basename});
        break :blk full_obj_path;
    } else null;

    const is_lib = self.base.options.output_mode == .Lib;
    const is_dyn_lib = self.base.options.link_mode == .Dynamic and is_lib;
    const is_exe_or_dyn_lib = is_dyn_lib or self.base.options.output_mode == .Exe;
    const stack_size = self.base.options.stack_size_override orelse 0;
    const allow_shlib_undefined = self.base.options.allow_shlib_undefined orelse !self.base.options.is_native_os;

    const id_symlink_basename = "zld.id";

    var man: Cache.Manifest = undefined;
    defer if (!self.base.options.disable_lld_caching) man.deinit();

    var digest: [Cache.hex_digest_len]u8 = undefined;

    if (!self.base.options.disable_lld_caching) {
        man = comp.cache_parent.obtain();

        // We are about to obtain this lock, so here we give other processes a chance first.
        self.base.releaseLock();

        try man.addOptionalFile(self.base.options.linker_script);
        try man.addOptionalFile(self.base.options.version_script);
        try man.addListOfFiles(self.base.options.objects);
        for (comp.c_object_table.keys()) |key| {
            _ = try man.addFile(key.status.success.object_path, null);
        }
        try man.addOptionalFile(module_obj_path);
        // We can skip hashing libc and libc++ components that we are in charge of building from Zig
        // installation sources because they are always a product of the compiler version + target information.
        man.hash.add(stack_size);
        man.hash.add(self.base.options.rdynamic);
        man.hash.addListOfBytes(self.base.options.extra_lld_args);
        man.hash.addListOfBytes(self.base.options.lib_dirs);
        man.hash.addListOfBytes(self.base.options.framework_dirs);
        man.hash.addListOfBytes(self.base.options.frameworks);
        man.hash.addListOfBytes(self.base.options.rpath_list);
        man.hash.add(self.base.options.skip_linker_dependencies);
        man.hash.add(self.base.options.z_nodelete);
        man.hash.add(self.base.options.z_defs);
        if (is_dyn_lib) {
            man.hash.addOptional(self.base.options.version);
        }
        man.hash.addStringSet(self.base.options.system_libs);
        man.hash.add(allow_shlib_undefined);
        man.hash.add(self.base.options.bind_global_refs_locally);
        man.hash.addOptionalBytes(self.base.options.sysroot);

        // We don't actually care whether it's a cache hit or miss; we just need the digest and the lock.
        _ = try man.hit();
        digest = man.final();

        var prev_digest_buf: [digest.len]u8 = undefined;
        const prev_digest: []u8 = Cache.readSmallFile(
            directory.handle,
            id_symlink_basename,
            &prev_digest_buf,
        ) catch |err| blk: {
            log.debug("MachO Zld new_digest={s} error: {s}", .{ std.fmt.fmtSliceHexLower(&digest), @errorName(err) });
            // Handle this as a cache miss.
            break :blk prev_digest_buf[0..0];
        };
        if (mem.eql(u8, prev_digest, &digest)) {
            log.debug("MachO Zld digest={s} match - skipping invocation", .{std.fmt.fmtSliceHexLower(&digest)});
            // Hot diggity dog! The output binary is already there.
            self.base.lock = man.toOwnedLock();
            return;
        }
        log.debug("MachO Zld prev_digest={s} new_digest={s}", .{ std.fmt.fmtSliceHexLower(prev_digest), std.fmt.fmtSliceHexLower(&digest) });

        // We are about to change the output file to be different, so we invalidate the build hash now.
        directory.handle.deleteFile(id_symlink_basename) catch |err| switch (err) {
            error.FileNotFound => {},
            else => |e| return e,
        };
    }

    const full_out_path = try directory.join(arena, &[_][]const u8{self.base.options.emit.?.sub_path});

    if (self.base.options.output_mode == .Obj) {
        // LLD's MachO driver does not support the equvialent of `-r` so we do a simple file copy
        // here. TODO: think carefully about how we can avoid this redundant operation when doing
        // build-obj. See also the corresponding TODO in linkAsArchive.
        const the_object_path = blk: {
            if (self.base.options.objects.len != 0)
                break :blk self.base.options.objects[0];

            if (comp.c_object_table.count() != 0)
                break :blk comp.c_object_table.keys()[0].status.success.object_path;

            if (module_obj_path) |p|
                break :blk p;

            // TODO I think this is unreachable. Audit this situation when solving the above TODO
            // regarding eliding redundant object -> object transformations.
            return error.NoObjectsToLink;
        };
        // This can happen when using --enable-cache and using the stage1 backend. In this case
        // we can skip the file copy.
        if (!mem.eql(u8, the_object_path, full_out_path)) {
            try fs.cwd().copyFile(the_object_path, fs.cwd(), full_out_path, .{});
        }
    } else {
        // Positional arguments to the linker such as object files and static archives.
        var positionals = std.ArrayList([]const u8).init(arena);

        try positionals.appendSlice(self.base.options.objects);

        for (comp.c_object_table.keys()) |key| {
            try positionals.append(key.status.success.object_path);
        }

        if (module_obj_path) |p| {
            try positionals.append(p);
        }

        try positionals.append(comp.compiler_rt_static_lib.?.full_object_path);

        // libc++ dep
        if (self.base.options.link_libcpp) {
            try positionals.append(comp.libcxxabi_static_lib.?.full_object_path);
            try positionals.append(comp.libcxx_static_lib.?.full_object_path);
        }

        // Shared and static libraries passed via `-l` flag.
        var search_lib_names = std.ArrayList([]const u8).init(arena);

        const system_libs = self.base.options.system_libs.keys();
        for (system_libs) |link_lib| {
            // By this time, we depend on these libs being dynamically linked libraries and not static libraries
            // (the check for that needs to be earlier), but they could be full paths to .dylib files, in which
            // case we want to avoid prepending "-l".
            if (Compilation.classifyFileExt(link_lib) == .shared_library) {
                try positionals.append(link_lib);
                continue;
            }

            try search_lib_names.append(link_lib);
        }

        var lib_dirs = std.ArrayList([]const u8).init(arena);
        for (self.base.options.lib_dirs) |dir| {
            if (try resolveSearchDir(arena, dir, self.base.options.sysroot)) |search_dir| {
                try lib_dirs.append(search_dir);
            } else {
                log.warn("directory not found for '-L{s}'", .{dir});
            }
        }

        var libs = std.ArrayList([]const u8).init(arena);
        var lib_not_found = false;
        for (search_lib_names.items) |lib_name| {
            // Assume ld64 default: -search_paths_first
            // Look in each directory for a dylib (stub first), and then for archive
            // TODO implement alternative: -search_dylibs_first
            for (&[_][]const u8{ ".tbd", ".dylib", ".a" }) |ext| {
                if (try resolveLib(arena, lib_dirs.items, lib_name, ext)) |full_path| {
                    try libs.append(full_path);
                    break;
                }
            } else {
                log.warn("library not found for '-l{s}'", .{lib_name});
                lib_not_found = true;
            }
        }

        if (lib_not_found) {
            log.warn("Library search paths:", .{});
            for (lib_dirs.items) |dir| {
                log.warn("  {s}", .{dir});
            }
        }

        // If we're compiling native and we can find libSystem.B.{dylib, tbd},
        // we link against that instead of embedded libSystem.B.tbd file.
        var native_libsystem_available = false;
        if (self.base.options.is_native_os) blk: {
            // Try stub file first. If we hit it, then we're done as the stub file
            // re-exports every single symbol definition.
            if (try resolveLib(arena, lib_dirs.items, "System", ".tbd")) |full_path| {
                try libs.append(full_path);
                native_libsystem_available = true;
                break :blk;
            }
            // If we didn't hit the stub file, try .dylib next. However, libSystem.dylib
            // doesn't export libc.dylib which we'll need to resolve subsequently also.
            if (try resolveLib(arena, lib_dirs.items, "System", ".dylib")) |libsystem_path| {
                if (try resolveLib(arena, lib_dirs.items, "c", ".dylib")) |libc_path| {
                    try libs.append(libsystem_path);
                    try libs.append(libc_path);
                    native_libsystem_available = true;
                    break :blk;
                }
            }
        }
        if (!native_libsystem_available) {
            const full_path = try comp.zig_lib_directory.join(arena, &[_][]const u8{
                "libc", "darwin", "libSystem.B.tbd",
            });
            try libs.append(full_path);
        }

        // frameworks
        var framework_dirs = std.ArrayList([]const u8).init(arena);
        for (self.base.options.framework_dirs) |dir| {
            if (try resolveSearchDir(arena, dir, self.base.options.sysroot)) |search_dir| {
                try framework_dirs.append(search_dir);
            } else {
                log.warn("directory not found for '-F{s}'", .{dir});
            }
        }

        var framework_not_found = false;
        for (self.base.options.frameworks) |framework| {
            for (&[_][]const u8{ ".tbd", ".dylib", "" }) |ext| {
                if (try resolveFramework(arena, framework_dirs.items, framework, ext)) |full_path| {
                    try libs.append(full_path);
                    break;
                }
            } else {
                log.warn("framework not found for '-f{s}'", .{framework});
                framework_not_found = true;
            }
        }

        if (framework_not_found) {
            log.warn("Framework search paths:", .{});
            for (framework_dirs.items) |dir| {
                log.warn("  {s}", .{dir});
            }
        }

        // rpaths
        var rpath_table = std.StringArrayHashMap(void).init(arena);
        for (self.base.options.rpath_list) |rpath| {
            if (rpath_table.contains(rpath)) continue;
            try rpath_table.putNoClobber(rpath, {});
        }

        var rpaths = std.ArrayList([]const u8).init(arena);
        try rpaths.ensureCapacity(rpath_table.count());
        for (rpath_table.keys()) |*key| {
            rpaths.appendAssumeCapacity(key.*);
        }

        if (self.base.options.verbose_link) {
            var argv = std.ArrayList([]const u8).init(arena);

            try argv.append("zig");
            try argv.append("ld");

            if (is_exe_or_dyn_lib) {
                try argv.append("-dynamic");
            }

            if (is_dyn_lib) {
                try argv.append("-dylib");

                const install_name = try std.fmt.allocPrint(arena, "@rpath/{s}", .{
                    self.base.options.emit.?.sub_path,
                });
                try argv.append("-install_name");
                try argv.append(install_name);
            }

            if (self.base.options.sysroot) |syslibroot| {
                try argv.append("-syslibroot");
                try argv.append(syslibroot);
            }

            for (rpaths.items) |rpath| {
                try argv.append("-rpath");
                try argv.append(rpath);
            }

            try argv.appendSlice(positionals.items);

            try argv.append("-o");
            try argv.append(full_out_path);

            if (native_libsystem_available) {
                try argv.append("-lSystem");
                try argv.append("-lc");
            }

            for (search_lib_names.items) |l_name| {
                try argv.append(try std.fmt.allocPrint(arena, "-l{s}", .{l_name}));
            }

            for (self.base.options.lib_dirs) |lib_dir| {
                try argv.append(try std.fmt.allocPrint(arena, "-L{s}", .{lib_dir}));
            }

            Compilation.dump_argv(argv.items);
        }

        self.base.file = try fs.cwd().createFile(full_out_path, .{
            .truncate = true,
            .read = true,
            .mode = if (std.Target.current.os.tag == .windows) 0 else 0o777,
        });
        self.page_size = switch (self.base.options.target.cpu.arch) {
            .aarch64 => 0x4000,
            .x86_64 => 0x1000,
            else => unreachable,
        };

        try self.populateMetadata();
        try self.parseInputFiles(positionals.items, self.base.options.sysroot);
        try self.parseLibs(libs.items, self.base.options.sysroot);
        try self.resolveSymbols();
        try self.parseTextBlocks();

        {
            // Add dyld_stub_binder as the final GOT entry.
            const n_strx = self.strtab_dir.getAdapted(@as([]const u8, "dyld_stub_binder"), StringSliceAdapter{
                .strtab = &self.strtab,
            }) orelse unreachable;
            const resolv = self.symbol_resolver.get(n_strx) orelse unreachable;
            const got_index = @intCast(u32, self.got_entries.items.len);
            const got_entry = GotIndirectionKey{
                .where = .import,
                .where_index = resolv.where_index,
            };
            try self.got_entries.append(self.base.allocator, got_entry);
            try self.got_entries_map.putNoClobber(self.base.allocator, got_entry, got_index);
        }

        try self.sortSections();
        try self.addRpaths(rpaths.items);
        try self.addDataInCodeLC();
        try self.addCodeSignatureLC();
        try self.allocateTextSegment();
        try self.allocateDataConstSegment();
        try self.allocateDataSegment();
        self.allocateLinkeditSegment();
        try self.allocateTextBlocks();

        // log.warn("locals", .{});
        // for (self.locals.items) |sym, id| {
        //     log.warn("  {d}: {s}, {}", .{ id, self.getString(sym.n_strx), sym });
        // }

        // log.warn("globals", .{});
        // for (self.globals.items) |sym, id| {
        //     log.warn("  {d}: {s}, {}", .{ id, self.getString(sym.n_strx), sym });
        // }

        // log.warn("tentatives", .{});
        // for (self.tentatives.items) |sym, id| {
        //     log.warn("  {d}: {s}, {}", .{ id, self.getString(sym.n_strx), sym });
        // }

        // log.warn("undefines", .{});
        // for (self.undefs.items) |sym, id| {
        //     log.warn("  {d}: {s}, {}", .{ id, self.getString(sym.n_strx), sym });
        // }

        // log.warn("imports", .{});
        // for (self.imports.items) |sym, id| {
        //     log.warn("  {d}: {s}, {}", .{ id, self.getString(sym.n_strx), sym });
        // }

        // log.warn("symbol resolver", .{});
        // for (self.symbol_resolver.keys()) |key| {
        //     log.warn("  {s} => {}", .{ key, self.symbol_resolver.get(key).? });
        // }

        // log.warn("mappings", .{});
        // for (self.objects.items) |object, id| {
        //     const object_id = @intCast(u16, id);
        //     log.warn("  in object {s}", .{object.name.?});
        //     for (object.symtab.items) |sym, sym_id| {
        //         if (object.symbol_mapping.get(@intCast(u32, sym_id))) |local_id| {
        //             log.warn("    | {d} => {d}", .{ sym_id, local_id });
        //         } else {
        //             log.warn("    | {d} no local mapping for {s}", .{ sym_id, object.getString(sym.n_strx) });
        //         }
        //     }
        // }

        // var it = self.blocks.iterator();
        // while (it.next()) |entry| {
        //     const seg = self.load_commands.items[entry.key_ptr.seg].Segment;
        //     const sect = seg.sections.items[entry.key_ptr.sect];

        //     log.warn("\n\n{s},{s} contents:", .{ segmentName(sect), sectionName(sect) });
        //     log.warn("  {}", .{sect});
        //     entry.value_ptr.*.print(self);
        // }

        try self.flushZld();
    }

    if (!self.base.options.disable_lld_caching) {
        // Update the file with the digest. If it fails we can continue; it only
        // means that the next invocation will have an unnecessary cache miss.
        Cache.writeSmallFile(directory.handle, id_symlink_basename, &digest) catch |err| {
            log.warn("failed to save linking hash digest file: {s}", .{@errorName(err)});
        };
        // Again failure here only means an unnecessary cache miss.
        man.writeManifest() catch |err| {
            log.warn("failed to write cache manifest when linking: {s}", .{@errorName(err)});
        };
        // We hang on to this lock so that the output file path can be used without
        // other processes clobbering it.
        self.base.lock = man.toOwnedLock();
    }
}

fn parseInputFiles(self: *MachO, files: []const []const u8, syslibroot: ?[]const u8) !void {
    const arch = self.base.options.target.cpu.arch;
    for (files) |file_name| {
        const full_path = full_path: {
            var buffer: [std.fs.MAX_PATH_BYTES]u8 = undefined;
            const path = try std.fs.realpath(file_name, &buffer);
            break :full_path try self.base.allocator.dupe(u8, path);
        };

        if (try Object.createAndParseFromPath(self.base.allocator, arch, full_path)) |object| {
            try self.objects.append(self.base.allocator, object);
            continue;
        }

        if (try Archive.createAndParseFromPath(self.base.allocator, arch, full_path)) |archive| {
            try self.archives.append(self.base.allocator, archive);
            continue;
        }

        if (try Dylib.createAndParseFromPath(self.base.allocator, arch, full_path, .{
            .syslibroot = syslibroot,
        })) |dylibs| {
            defer self.base.allocator.free(dylibs);
            try self.dylibs.appendSlice(self.base.allocator, dylibs);
            continue;
        }

        log.warn("unknown filetype for positional input file: '{s}'", .{file_name});
    }
}

fn parseLibs(self: *MachO, libs: []const []const u8, syslibroot: ?[]const u8) !void {
    const arch = self.base.options.target.cpu.arch;
    for (libs) |lib| {
        if (try Dylib.createAndParseFromPath(self.base.allocator, arch, lib, .{
            .syslibroot = syslibroot,
        })) |dylibs| {
            defer self.base.allocator.free(dylibs);
            try self.dylibs.appendSlice(self.base.allocator, dylibs);
            continue;
        }

        if (try Archive.createAndParseFromPath(self.base.allocator, arch, lib)) |archive| {
            try self.archives.append(self.base.allocator, archive);
            continue;
        }

        log.warn("unknown filetype for a library: '{s}'", .{lib});
    }
}

pub const MatchingSection = struct {
    seg: u16,
    sect: u16,
};

pub fn getMatchingSection(self: *MachO, sect: macho.section_64) !?MatchingSection {
    const text_seg = &self.load_commands.items[self.text_segment_cmd_index.?].Segment;
    const data_const_seg = &self.load_commands.items[self.data_const_segment_cmd_index.?].Segment;
    const data_seg = &self.load_commands.items[self.data_segment_cmd_index.?].Segment;
    const segname = commands.segmentName(sect);
    const sectname = commands.sectionName(sect);

    const res: ?MatchingSection = blk: {
        switch (commands.sectionType(sect)) {
            macho.S_4BYTE_LITERALS, macho.S_8BYTE_LITERALS, macho.S_16BYTE_LITERALS => {
                if (self.text_const_section_index == null) {
                    self.text_const_section_index = @intCast(u16, text_seg.sections.items.len);
                    try text_seg.addSection(self.base.allocator, "__const", .{});
                }

                break :blk .{
                    .seg = self.text_segment_cmd_index.?,
                    .sect = self.text_const_section_index.?,
                };
            },
            macho.S_CSTRING_LITERALS => {
                if (mem.eql(u8, sectname, "__objc_methname")) {
                    // TODO it seems the common values within the sections in objects are deduplicated/merged
                    // on merging the sections' contents.
                    if (self.objc_methname_section_index == null) {
                        self.objc_methname_section_index = @intCast(u16, text_seg.sections.items.len);
                        try text_seg.addSection(self.base.allocator, "__objc_methname", .{
                            .flags = macho.S_CSTRING_LITERALS,
                        });
                    }

                    break :blk .{
                        .seg = self.text_segment_cmd_index.?,
                        .sect = self.objc_methname_section_index.?,
                    };
                } else if (mem.eql(u8, sectname, "__objc_methtype")) {
                    if (self.objc_methtype_section_index == null) {
                        self.objc_methtype_section_index = @intCast(u16, text_seg.sections.items.len);
                        try text_seg.addSection(self.base.allocator, "__objc_methtype", .{
                            .flags = macho.S_CSTRING_LITERALS,
                        });
                    }

                    break :blk .{
                        .seg = self.text_segment_cmd_index.?,
                        .sect = self.objc_methtype_section_index.?,
                    };
                } else if (mem.eql(u8, sectname, "__objc_classname")) {
                    if (self.objc_classname_section_index == null) {
                        self.objc_classname_section_index = @intCast(u16, text_seg.sections.items.len);
                        try text_seg.addSection(self.base.allocator, "__objc_classname", .{});
                    }

                    break :blk .{
                        .seg = self.text_segment_cmd_index.?,
                        .sect = self.objc_classname_section_index.?,
                    };
                }

                if (self.cstring_section_index == null) {
                    self.cstring_section_index = @intCast(u16, text_seg.sections.items.len);
                    try text_seg.addSection(self.base.allocator, "__cstring", .{
                        .flags = macho.S_CSTRING_LITERALS,
                    });
                }

                break :blk .{
                    .seg = self.text_segment_cmd_index.?,
                    .sect = self.cstring_section_index.?,
                };
            },
            macho.S_LITERAL_POINTERS => {
                if (mem.eql(u8, segname, "__DATA") and mem.eql(u8, sectname, "__objc_selrefs")) {
                    if (self.objc_selrefs_section_index == null) {
                        self.objc_selrefs_section_index = @intCast(u16, data_seg.sections.items.len);
                        try data_seg.addSection(self.base.allocator, "__objc_selrefs", .{
                            .flags = macho.S_LITERAL_POINTERS,
                        });
                    }

                    break :blk .{
                        .seg = self.data_segment_cmd_index.?,
                        .sect = self.objc_selrefs_section_index.?,
                    };
                }

                // TODO investigate
                break :blk null;
            },
            macho.S_MOD_INIT_FUNC_POINTERS => {
                if (self.mod_init_func_section_index == null) {
                    self.mod_init_func_section_index = @intCast(u16, data_const_seg.sections.items.len);
                    try data_const_seg.addSection(self.base.allocator, "__mod_init_func", .{
                        .flags = macho.S_MOD_INIT_FUNC_POINTERS,
                    });
                }

                break :blk .{
                    .seg = self.data_const_segment_cmd_index.?,
                    .sect = self.mod_init_func_section_index.?,
                };
            },
            macho.S_MOD_TERM_FUNC_POINTERS => {
                if (self.mod_term_func_section_index == null) {
                    self.mod_term_func_section_index = @intCast(u16, data_const_seg.sections.items.len);
                    try data_const_seg.addSection(self.base.allocator, "__mod_term_func", .{
                        .flags = macho.S_MOD_TERM_FUNC_POINTERS,
                    });
                }

                break :blk .{
                    .seg = self.data_const_segment_cmd_index.?,
                    .sect = self.mod_term_func_section_index.?,
                };
            },
            macho.S_ZEROFILL => {
                if (mem.eql(u8, sectname, "__common")) {
                    if (self.common_section_index == null) {
                        self.common_section_index = @intCast(u16, data_seg.sections.items.len);
                        try data_seg.addSection(self.base.allocator, "__common", .{
                            .flags = macho.S_ZEROFILL,
                        });
                    }

                    break :blk .{
                        .seg = self.data_segment_cmd_index.?,
                        .sect = self.common_section_index.?,
                    };
                } else {
                    if (self.bss_section_index == null) {
                        self.bss_section_index = @intCast(u16, data_seg.sections.items.len);
                        try data_seg.addSection(self.base.allocator, "__bss", .{
                            .flags = macho.S_ZEROFILL,
                        });
                    }

                    break :blk .{
                        .seg = self.data_segment_cmd_index.?,
                        .sect = self.bss_section_index.?,
                    };
                }
            },
            macho.S_THREAD_LOCAL_VARIABLES => {
                if (self.tlv_section_index == null) {
                    self.tlv_section_index = @intCast(u16, data_seg.sections.items.len);
                    try data_seg.addSection(self.base.allocator, "__thread_vars", .{
                        .flags = macho.S_THREAD_LOCAL_VARIABLES,
                    });
                }

                break :blk .{
                    .seg = self.data_segment_cmd_index.?,
                    .sect = self.tlv_section_index.?,
                };
            },
            macho.S_THREAD_LOCAL_REGULAR => {
                if (self.tlv_data_section_index == null) {
                    self.tlv_data_section_index = @intCast(u16, data_seg.sections.items.len);
                    try data_seg.addSection(self.base.allocator, "__thread_data", .{
                        .flags = macho.S_THREAD_LOCAL_REGULAR,
                    });
                }

                break :blk .{
                    .seg = self.data_segment_cmd_index.?,
                    .sect = self.tlv_data_section_index.?,
                };
            },
            macho.S_THREAD_LOCAL_ZEROFILL => {
                if (self.tlv_bss_section_index == null) {
                    self.tlv_bss_section_index = @intCast(u16, data_seg.sections.items.len);
                    try data_seg.addSection(self.base.allocator, "__thread_bss", .{
                        .flags = macho.S_THREAD_LOCAL_ZEROFILL,
                    });
                }

                break :blk .{
                    .seg = self.data_segment_cmd_index.?,
                    .sect = self.tlv_bss_section_index.?,
                };
            },
            macho.S_COALESCED => {
                if (mem.eql(u8, "__TEXT", segname) and mem.eql(u8, "__eh_frame", sectname)) {
                    // TODO I believe __eh_frame is currently part of __unwind_info section
                    // in the latest ld64 output.
                    if (self.eh_frame_section_index == null) {
                        self.eh_frame_section_index = @intCast(u16, text_seg.sections.items.len);
                        try text_seg.addSection(self.base.allocator, "__eh_frame", .{});
                    }

                    break :blk .{
                        .seg = self.text_segment_cmd_index.?,
                        .sect = self.eh_frame_section_index.?,
                    };
                }

                // TODO audit this: is this the right mapping?
                if (self.data_const_section_index == null) {
                    self.data_const_section_index = @intCast(u16, data_const_seg.sections.items.len);
                    try data_const_seg.addSection(self.base.allocator, "__const", .{});
                }

                break :blk .{
                    .seg = self.data_const_segment_cmd_index.?,
                    .sect = self.data_const_section_index.?,
                };
            },
            macho.S_REGULAR => {
                if (commands.sectionIsCode(sect)) {
                    if (self.text_section_index == null) {
                        self.text_section_index = @intCast(u16, text_seg.sections.items.len);
                        try text_seg.addSection(self.base.allocator, "__text", .{
                            .flags = macho.S_REGULAR | macho.S_ATTR_PURE_INSTRUCTIONS | macho.S_ATTR_SOME_INSTRUCTIONS,
                        });
                    }

                    break :blk .{
                        .seg = self.text_segment_cmd_index.?,
                        .sect = self.text_section_index.?,
                    };
                }
                if (commands.sectionIsDebug(sect)) {
                    // TODO debug attributes
                    if (mem.eql(u8, "__LD", segname) and mem.eql(u8, "__compact_unwind", sectname)) {
                        log.debug("TODO compact unwind section: type 0x{x}, name '{s},{s}'", .{
                            sect.flags, segname, sectname,
                        });
                    }
                    break :blk null;
                }

                if (mem.eql(u8, segname, "__TEXT")) {
                    if (mem.eql(u8, sectname, "__ustring")) {
                        if (self.ustring_section_index == null) {
                            self.ustring_section_index = @intCast(u16, text_seg.sections.items.len);
                            try text_seg.addSection(self.base.allocator, "__ustring", .{});
                        }

                        break :blk .{
                            .seg = self.text_segment_cmd_index.?,
                            .sect = self.ustring_section_index.?,
                        };
                    } else if (mem.eql(u8, sectname, "__gcc_except_tab")) {
                        if (self.gcc_except_tab_section_index == null) {
                            self.gcc_except_tab_section_index = @intCast(u16, text_seg.sections.items.len);
                            try text_seg.addSection(self.base.allocator, "__gcc_except_tab", .{});
                        }

                        break :blk .{
                            .seg = self.text_segment_cmd_index.?,
                            .sect = self.gcc_except_tab_section_index.?,
                        };
                    } else if (mem.eql(u8, sectname, "__objc_methlist")) {
                        if (self.objc_methlist_section_index == null) {
                            self.objc_methlist_section_index = @intCast(u16, text_seg.sections.items.len);
                            try text_seg.addSection(self.base.allocator, "__objc_methlist", .{});
                        }

                        break :blk .{
                            .seg = self.text_segment_cmd_index.?,
                            .sect = self.objc_methlist_section_index.?,
                        };
                    } else if (mem.eql(u8, sectname, "__rodata") or
                        mem.eql(u8, sectname, "__typelink") or
                        mem.eql(u8, sectname, "__itablink") or
                        mem.eql(u8, sectname, "__gosymtab") or
                        mem.eql(u8, sectname, "__gopclntab"))
                    {
                        if (self.data_const_section_index == null) {
                            self.data_const_section_index = @intCast(u16, data_const_seg.sections.items.len);
                            try data_const_seg.addSection(self.base.allocator, "__const", .{});
                        }

                        break :blk .{
                            .seg = self.data_const_segment_cmd_index.?,
                            .sect = self.data_const_section_index.?,
                        };
                    } else {
                        if (self.text_const_section_index == null) {
                            self.text_const_section_index = @intCast(u16, text_seg.sections.items.len);
                            try text_seg.addSection(self.base.allocator, "__const", .{});
                        }

                        break :blk .{
                            .seg = self.text_segment_cmd_index.?,
                            .sect = self.text_const_section_index.?,
                        };
                    }
                }

                if (mem.eql(u8, segname, "__DATA_CONST")) {
                    if (self.data_const_section_index == null) {
                        self.data_const_section_index = @intCast(u16, data_const_seg.sections.items.len);
                        try data_const_seg.addSection(self.base.allocator, "__const", .{});
                    }

                    break :blk .{
                        .seg = self.data_const_segment_cmd_index.?,
                        .sect = self.data_const_section_index.?,
                    };
                }

                if (mem.eql(u8, segname, "__DATA")) {
                    if (mem.eql(u8, sectname, "__const")) {
                        if (self.data_const_section_index == null) {
                            self.data_const_section_index = @intCast(u16, data_const_seg.sections.items.len);
                            try data_const_seg.addSection(self.base.allocator, "__const", .{});
                        }

                        break :blk .{
                            .seg = self.data_const_segment_cmd_index.?,
                            .sect = self.data_const_section_index.?,
                        };
                    } else if (mem.eql(u8, sectname, "__cfstring")) {
                        if (self.objc_cfstring_section_index == null) {
                            self.objc_cfstring_section_index = @intCast(u16, data_const_seg.sections.items.len);
                            try data_const_seg.addSection(self.base.allocator, "__cfstring", .{});
                        }

                        break :blk .{
                            .seg = self.data_const_segment_cmd_index.?,
                            .sect = self.objc_cfstring_section_index.?,
                        };
                    } else if (mem.eql(u8, sectname, "__objc_classlist")) {
                        if (self.objc_classlist_section_index == null) {
                            self.objc_classlist_section_index = @intCast(u16, data_const_seg.sections.items.len);
                            try data_const_seg.addSection(self.base.allocator, "__objc_classlist", .{});
                        }

                        break :blk .{
                            .seg = self.data_const_segment_cmd_index.?,
                            .sect = self.objc_classlist_section_index.?,
                        };
                    } else if (mem.eql(u8, sectname, "__objc_imageinfo")) {
                        if (self.objc_imageinfo_section_index == null) {
                            self.objc_imageinfo_section_index = @intCast(u16, data_const_seg.sections.items.len);
                            try data_const_seg.addSection(self.base.allocator, "__objc_imageinfo", .{});
                        }

                        break :blk .{
                            .seg = self.data_const_segment_cmd_index.?,
                            .sect = self.objc_imageinfo_section_index.?,
                        };
                    } else if (mem.eql(u8, sectname, "__objc_const")) {
                        if (self.objc_const_section_index == null) {
                            self.objc_const_section_index = @intCast(u16, data_seg.sections.items.len);
                            try data_seg.addSection(self.base.allocator, "__objc_const", .{});
                        }

                        break :blk .{
                            .seg = self.data_segment_cmd_index.?,
                            .sect = self.objc_const_section_index.?,
                        };
                    } else if (mem.eql(u8, sectname, "__objc_classrefs")) {
                        if (self.objc_classrefs_section_index == null) {
                            self.objc_classrefs_section_index = @intCast(u16, data_seg.sections.items.len);
                            try data_seg.addSection(self.base.allocator, "__objc_classrefs", .{});
                        }

                        break :blk .{
                            .seg = self.data_segment_cmd_index.?,
                            .sect = self.objc_classrefs_section_index.?,
                        };
                    } else if (mem.eql(u8, sectname, "__objc_data")) {
                        if (self.objc_data_section_index == null) {
                            self.objc_data_section_index = @intCast(u16, data_seg.sections.items.len);
                            try data_seg.addSection(self.base.allocator, "__objc_data", .{});
                        }

                        break :blk .{
                            .seg = self.data_segment_cmd_index.?,
                            .sect = self.objc_data_section_index.?,
                        };
                    } else {
                        if (self.data_section_index == null) {
                            self.data_section_index = @intCast(u16, data_seg.sections.items.len);
                            try data_seg.addSection(self.base.allocator, "__data", .{});
                        }

                        break :blk .{
                            .seg = self.data_segment_cmd_index.?,
                            .sect = self.data_section_index.?,
                        };
                    }
                }

                if (mem.eql(u8, "__LLVM", segname) and mem.eql(u8, "__asm", sectname)) {
                    log.debug("TODO LLVM asm section: type 0x{x}, name '{s},{s}'", .{
                        sect.flags, segname, sectname,
                    });
                }

                break :blk null;
            },
            else => break :blk null,
        }
    };

    return res;
}

fn sortSections(self: *MachO) !void {
    var text_index_mapping = std.AutoHashMap(u16, u16).init(self.base.allocator);
    defer text_index_mapping.deinit();
    var data_const_index_mapping = std.AutoHashMap(u16, u16).init(self.base.allocator);
    defer data_const_index_mapping.deinit();
    var data_index_mapping = std.AutoHashMap(u16, u16).init(self.base.allocator);
    defer data_index_mapping.deinit();

    {
        // __TEXT segment
        const seg = &self.load_commands.items[self.text_segment_cmd_index.?].Segment;
        var sections = seg.sections.toOwnedSlice(self.base.allocator);
        defer self.base.allocator.free(sections);
        try seg.sections.ensureCapacity(self.base.allocator, sections.len);

        const indices = &[_]*?u16{
            &self.text_section_index,
            &self.stubs_section_index,
            &self.stub_helper_section_index,
            &self.gcc_except_tab_section_index,
            &self.cstring_section_index,
            &self.ustring_section_index,
            &self.text_const_section_index,
            &self.objc_methname_section_index,
            &self.objc_methtype_section_index,
            &self.objc_classname_section_index,
            &self.eh_frame_section_index,
        };
        for (indices) |maybe_index| {
            const new_index: u16 = if (maybe_index.*) |index| blk: {
                const idx = @intCast(u16, seg.sections.items.len);
                seg.sections.appendAssumeCapacity(sections[index]);
                try text_index_mapping.putNoClobber(index, idx);
                break :blk idx;
            } else continue;
            maybe_index.* = new_index;
        }
    }

    {
        // __DATA_CONST segment
        const seg = &self.load_commands.items[self.data_const_segment_cmd_index.?].Segment;
        var sections = seg.sections.toOwnedSlice(self.base.allocator);
        defer self.base.allocator.free(sections);
        try seg.sections.ensureCapacity(self.base.allocator, sections.len);

        const indices = &[_]*?u16{
            &self.got_section_index,
            &self.mod_init_func_section_index,
            &self.mod_term_func_section_index,
            &self.data_const_section_index,
            &self.objc_cfstring_section_index,
            &self.objc_classlist_section_index,
            &self.objc_imageinfo_section_index,
        };
        for (indices) |maybe_index| {
            const new_index: u16 = if (maybe_index.*) |index| blk: {
                const idx = @intCast(u16, seg.sections.items.len);
                seg.sections.appendAssumeCapacity(sections[index]);
                try data_const_index_mapping.putNoClobber(index, idx);
                break :blk idx;
            } else continue;
            maybe_index.* = new_index;
        }
    }

    {
        // __DATA segment
        const seg = &self.load_commands.items[self.data_segment_cmd_index.?].Segment;
        var sections = seg.sections.toOwnedSlice(self.base.allocator);
        defer self.base.allocator.free(sections);
        try seg.sections.ensureCapacity(self.base.allocator, sections.len);

        // __DATA segment
        const indices = &[_]*?u16{
            &self.la_symbol_ptr_section_index,
            &self.objc_const_section_index,
            &self.objc_selrefs_section_index,
            &self.objc_classrefs_section_index,
            &self.objc_data_section_index,
            &self.data_section_index,
            &self.tlv_section_index,
            &self.tlv_data_section_index,
            &self.tlv_bss_section_index,
            &self.bss_section_index,
            &self.common_section_index,
        };
        for (indices) |maybe_index| {
            const new_index: u16 = if (maybe_index.*) |index| blk: {
                const idx = @intCast(u16, seg.sections.items.len);
                seg.sections.appendAssumeCapacity(sections[index]);
                try data_index_mapping.putNoClobber(index, idx);
                break :blk idx;
            } else continue;
            maybe_index.* = new_index;
        }
    }

    {
        var transient: std.AutoHashMapUnmanaged(MatchingSection, *TextBlock) = .{};
        try transient.ensureCapacity(self.base.allocator, self.blocks.count());

        var it = self.blocks.iterator();
        while (it.next()) |entry| {
            const old = entry.key_ptr.*;
            const sect = if (old.seg == self.text_segment_cmd_index.?)
                text_index_mapping.get(old.sect).?
            else if (old.seg == self.data_const_segment_cmd_index.?)
                data_const_index_mapping.get(old.sect).?
            else
                data_index_mapping.get(old.sect).?;
            transient.putAssumeCapacityNoClobber(.{
                .seg = old.seg,
                .sect = sect,
            }, entry.value_ptr.*);
        }

        self.blocks.clearAndFree(self.base.allocator);
        self.blocks.deinit(self.base.allocator);
        self.blocks = transient;
    }
}

fn allocateTextSegment(self: *MachO) !void {
    const seg = &self.load_commands.items[self.text_segment_cmd_index.?].Segment;
    const nstubs = @intCast(u32, self.stubs.items.len);

    const base_vmaddr = self.load_commands.items[self.pagezero_segment_cmd_index.?].Segment.inner.vmsize;
    seg.inner.fileoff = 0;
    seg.inner.vmaddr = base_vmaddr;

    // Set stubs and stub_helper sizes
    const stubs = &seg.sections.items[self.stubs_section_index.?];
    const stub_helper = &seg.sections.items[self.stub_helper_section_index.?];
    stubs.size += nstubs * stubs.reserved2;

    const stub_size: u4 = switch (self.base.options.target.cpu.arch) {
        .x86_64 => 10,
        .aarch64 => 3 * @sizeOf(u32),
        else => unreachable,
    };
    stub_helper.size += nstubs * stub_size;

    var sizeofcmds: u64 = 0;
    for (self.load_commands.items) |lc| {
        sizeofcmds += lc.cmdsize();
    }

    try self.allocateSegment(self.text_segment_cmd_index.?, @sizeOf(macho.mach_header_64) + sizeofcmds);

    // Shift all sections to the back to minimize jump size between __TEXT and __DATA segments.
    var min_alignment: u32 = 0;
    for (seg.sections.items) |sect| {
        const alignment = try math.powi(u32, 2, sect.@"align");
        min_alignment = math.max(min_alignment, alignment);
    }

    assert(min_alignment > 0);
    const last_sect_idx = seg.sections.items.len - 1;
    const last_sect = seg.sections.items[last_sect_idx];
    const shift: u32 = blk: {
        const diff = seg.inner.filesize - last_sect.offset - last_sect.size;
        const factor = @divTrunc(diff, min_alignment);
        break :blk @intCast(u32, factor * min_alignment);
    };

    if (shift > 0) {
        for (seg.sections.items) |*sect| {
            sect.offset += shift;
            sect.addr += shift;
        }
    }
}

fn allocateDataConstSegment(self: *MachO) !void {
    const seg = &self.load_commands.items[self.data_const_segment_cmd_index.?].Segment;
    const nentries = @intCast(u32, self.got_entries.items.len);

    const text_seg = self.load_commands.items[self.text_segment_cmd_index.?].Segment;
    seg.inner.fileoff = text_seg.inner.fileoff + text_seg.inner.filesize;
    seg.inner.vmaddr = text_seg.inner.vmaddr + text_seg.inner.vmsize;

    // Set got size
    const got = &seg.sections.items[self.got_section_index.?];
    got.size += nentries * @sizeOf(u64);

    try self.allocateSegment(self.data_const_segment_cmd_index.?, 0);
}

fn allocateDataSegment(self: *MachO) !void {
    const seg = &self.load_commands.items[self.data_segment_cmd_index.?].Segment;
    const nstubs = @intCast(u32, self.stubs.items.len);

    const data_const_seg = self.load_commands.items[self.data_const_segment_cmd_index.?].Segment;
    seg.inner.fileoff = data_const_seg.inner.fileoff + data_const_seg.inner.filesize;
    seg.inner.vmaddr = data_const_seg.inner.vmaddr + data_const_seg.inner.vmsize;

    // Set la_symbol_ptr and data size
    const la_symbol_ptr = &seg.sections.items[self.la_symbol_ptr_section_index.?];
    const data = &seg.sections.items[self.data_section_index.?];
    la_symbol_ptr.size += nstubs * @sizeOf(u64);
    data.size += @sizeOf(u64); // We need at least 8bytes for address of dyld_stub_binder

    try self.allocateSegment(self.data_segment_cmd_index.?, 0);
}

fn allocateLinkeditSegment(self: *MachO) void {
    const seg = &self.load_commands.items[self.linkedit_segment_cmd_index.?].Segment;
    const data_seg = self.load_commands.items[self.data_segment_cmd_index.?].Segment;
    seg.inner.fileoff = data_seg.inner.fileoff + data_seg.inner.filesize;
    seg.inner.vmaddr = data_seg.inner.vmaddr + data_seg.inner.vmsize;
}

fn allocateSegment(self: *MachO, index: u16, offset: u64) !void {
    const seg = &self.load_commands.items[index].Segment;

    // Allocate the sections according to their alignment at the beginning of the segment.
    var start: u64 = offset;
    for (seg.sections.items) |*sect| {
        const alignment = try math.powi(u32, 2, sect.@"align");
        const start_aligned = mem.alignForwardGeneric(u64, start, alignment);
        const end_aligned = mem.alignForwardGeneric(u64, start_aligned + sect.size, alignment);
        sect.offset = @intCast(u32, seg.inner.fileoff + start_aligned);
        sect.addr = seg.inner.vmaddr + start_aligned;
        start = end_aligned;
    }

    const seg_size_aligned = mem.alignForwardGeneric(u64, start, self.page_size);
    seg.inner.filesize = seg_size_aligned;
    seg.inner.vmsize = seg_size_aligned;
}

fn allocateTextBlocks(self: *MachO) !void {
    var it = self.blocks.iterator();
    while (it.next()) |entry| {
        const match = entry.key_ptr.*;
        var block: *TextBlock = entry.value_ptr.*;

        // Find the first block
        while (block.prev) |prev| {
            block = prev;
        }

        const seg = self.load_commands.items[match.seg].Segment;
        const sect = seg.sections.items[match.sect];

        var base_addr: u64 = sect.addr;
        const n_sect = self.sectionId(match);

        log.debug("  within section {s},{s}", .{ commands.segmentName(sect), commands.sectionName(sect) });
        log.debug("    {}", .{sect});

        while (true) {
            const block_alignment = try math.powi(u32, 2, block.alignment);
            base_addr = mem.alignForwardGeneric(u64, base_addr, block_alignment);

            const sym = &self.locals.items[block.local_sym_index];
            sym.n_value = base_addr;
            sym.n_sect = n_sect;

            log.debug("    {s}: start=0x{x}, end=0x{x}, size={}, align={}", .{
                self.getString(sym.n_strx),
                base_addr,
                base_addr + block.size,
                block.size,
                block.alignment,
            });

            // Update each alias (if any)
            for (block.aliases.items) |index| {
                const alias_sym = &self.locals.items[index];
                alias_sym.n_value = base_addr;
                alias_sym.n_sect = n_sect;
            }

            // Update each symbol contained within the TextBlock
            for (block.contained.items) |sym_at_off| {
                const contained_sym = &self.locals.items[sym_at_off.local_sym_index];
                contained_sym.n_value = base_addr + sym_at_off.offset;
                contained_sym.n_sect = n_sect;
            }

            base_addr += block.size;

            if (block.next) |next| {
                block = next;
            } else break;
        }
    }

    // Update globals
    {
        var sym_it = self.symbol_resolver.valueIterator();
        while (sym_it.next()) |resolv| {
            if (resolv.where != .global) continue;

            assert(resolv.local_sym_index != 0);
            const local_sym = self.locals.items[resolv.local_sym_index];
            const sym = &self.globals.items[resolv.where_index];
            sym.n_value = local_sym.n_value;
            sym.n_sect = local_sym.n_sect;
        }
    }
}

fn writeTextBlocks(self: *MachO) !void {
    var it = self.blocks.iterator();
    while (it.next()) |entry| {
        const match = entry.key_ptr.*;
        var block: *TextBlock = entry.value_ptr.*;

        while (block.prev) |prev| {
            block = prev;
        }

        const seg = self.load_commands.items[match.seg].Segment;
        const sect = seg.sections.items[match.sect];
        const sect_type = commands.sectionType(sect);

        log.debug("  for section {s},{s}", .{ commands.segmentName(sect), commands.sectionName(sect) });
        log.debug("    {}", .{sect});

        var code = try self.base.allocator.alloc(u8, sect.size);
        defer self.base.allocator.free(code);

        if (sect_type == macho.S_ZEROFILL or sect_type == macho.S_THREAD_LOCAL_ZEROFILL) {
            mem.set(u8, code, 0);
        } else {
            var base_off: u64 = 0;

            while (true) {
                const block_alignment = try math.powi(u32, 2, block.alignment);
                const aligned_base_off = mem.alignForwardGeneric(u64, base_off, block_alignment);

                const sym = self.locals.items[block.local_sym_index];
                log.debug("    {s}: start=0x{x}, end=0x{x}, size={}, align={}", .{
                    self.getString(sym.n_strx),
                    aligned_base_off,
                    aligned_base_off + block.size,
                    block.size,
                    block.alignment,
                });

                try block.resolveRelocs(self);
                mem.copy(u8, code[aligned_base_off..][0..block.size], block.code);

                // TODO NOP for machine code instead of just zeroing out
                const padding_len = aligned_base_off - base_off;
                mem.set(u8, code[base_off..][0..padding_len], 0);

                base_off = aligned_base_off + block.size;

                if (block.next) |next| {
                    block = next;
                } else break;
            }

            mem.set(u8, code[base_off..], 0);
        }

        try self.base.file.?.pwriteAll(code, sect.offset);
    }
}

fn writeStubHelperCommon(self: *MachO) !void {
    const text_segment = &self.load_commands.items[self.text_segment_cmd_index.?].Segment;
    const stub_helper = &text_segment.sections.items[self.stub_helper_section_index.?];
    const data_const_segment = &self.load_commands.items[self.data_const_segment_cmd_index.?].Segment;
    const got = &data_const_segment.sections.items[self.got_section_index.?];
    const data_segment = &self.load_commands.items[self.data_segment_cmd_index.?].Segment;
    const data = &data_segment.sections.items[self.data_section_index.?];

    self.stub_helper_stubs_start_off = blk: {
        switch (self.base.options.target.cpu.arch) {
            .x86_64 => {
                const code_size = 15;
                var code: [code_size]u8 = undefined;
                // lea %r11, [rip + disp]
                code[0] = 0x4c;
                code[1] = 0x8d;
                code[2] = 0x1d;
                {
                    const target_addr = data.addr + data.size - @sizeOf(u64);
                    const displacement = try math.cast(u32, target_addr - stub_helper.addr - 7);
                    mem.writeIntLittle(u32, code[3..7], displacement);
                }
                // push %r11
                code[7] = 0x41;
                code[8] = 0x53;
                // jmp [rip + disp]
                code[9] = 0xff;
                code[10] = 0x25;
                {
                    const n_strx = self.strtab_dir.getAdapted(@as([]const u8, "dyld_stub_binder"), StringSliceAdapter{
                        .strtab = &self.strtab,
                    }) orelse unreachable;
                    const resolv = self.symbol_resolver.get(n_strx) orelse unreachable;
                    const got_index = self.got_entries_map.get(.{
                        .where = .import,
                        .where_index = resolv.where_index,
                    }) orelse unreachable;
                    const addr = got.addr + got_index * @sizeOf(u64);
                    const displacement = try math.cast(u32, addr - stub_helper.addr - code_size);
                    mem.writeIntLittle(u32, code[11..], displacement);
                }
                try self.base.file.?.pwriteAll(&code, stub_helper.offset);
                break :blk stub_helper.offset + code_size;
            },
            .aarch64 => {
                var code: [6 * @sizeOf(u32)]u8 = undefined;
                data_blk_outer: {
                    const this_addr = stub_helper.addr;
                    const target_addr = data.addr + data.size - @sizeOf(u64);
                    data_blk: {
                        const displacement = math.cast(i21, target_addr - this_addr) catch break :data_blk;
                        // adr x17, disp
                        mem.writeIntLittle(u32, code[0..4], aarch64.Instruction.adr(.x17, displacement).toU32());
                        // nop
                        mem.writeIntLittle(u32, code[4..8], aarch64.Instruction.nop().toU32());
                        break :data_blk_outer;
                    }
                    data_blk: {
                        const new_this_addr = this_addr + @sizeOf(u32);
                        const displacement = math.cast(i21, target_addr - new_this_addr) catch break :data_blk;
                        // nop
                        mem.writeIntLittle(u32, code[0..4], aarch64.Instruction.nop().toU32());
                        // adr x17, disp
                        mem.writeIntLittle(u32, code[4..8], aarch64.Instruction.adr(.x17, displacement).toU32());
                        break :data_blk_outer;
                    }
                    // Jump is too big, replace adr with adrp and add.
                    const this_page = @intCast(i32, this_addr >> 12);
                    const target_page = @intCast(i32, target_addr >> 12);
                    const pages = @intCast(i21, target_page - this_page);
                    mem.writeIntLittle(u32, code[0..4], aarch64.Instruction.adrp(.x17, pages).toU32());
                    const narrowed = @truncate(u12, target_addr);
                    mem.writeIntLittle(u32, code[4..8], aarch64.Instruction.add(.x17, .x17, narrowed, false).toU32());
                }
                // stp x16, x17, [sp, #-16]!
                code[8] = 0xf0;
                code[9] = 0x47;
                code[10] = 0xbf;
                code[11] = 0xa9;
                binder_blk_outer: {
                    const n_strx = self.strtab_dir.getAdapted(@as([]const u8, "dyld_stub_binder"), StringSliceAdapter{
                        .strtab = &self.strtab,
                    }) orelse unreachable;
                    const resolv = self.symbol_resolver.get(n_strx) orelse unreachable;
                    const got_index = self.got_entries_map.get(.{
                        .where = .import,
                        .where_index = resolv.where_index,
                    }) orelse unreachable;
                    const this_addr = stub_helper.addr + 3 * @sizeOf(u32);
                    const target_addr = got.addr + got_index * @sizeOf(u64);
                    binder_blk: {
                        const displacement = math.divExact(u64, target_addr - this_addr, 4) catch break :binder_blk;
                        const literal = math.cast(u18, displacement) catch break :binder_blk;
                        // ldr x16, label
                        mem.writeIntLittle(u32, code[12..16], aarch64.Instruction.ldr(.x16, .{
                            .literal = literal,
                        }).toU32());
                        // nop
                        mem.writeIntLittle(u32, code[16..20], aarch64.Instruction.nop().toU32());
                        break :binder_blk_outer;
                    }
                    binder_blk: {
                        const new_this_addr = this_addr + @sizeOf(u32);
                        const displacement = math.divExact(u64, target_addr - new_this_addr, 4) catch break :binder_blk;
                        const literal = math.cast(u18, displacement) catch break :binder_blk;
                        // Pad with nop to please division.
                        // nop
                        mem.writeIntLittle(u32, code[12..16], aarch64.Instruction.nop().toU32());
                        // ldr x16, label
                        mem.writeIntLittle(u32, code[16..20], aarch64.Instruction.ldr(.x16, .{
                            .literal = literal,
                        }).toU32());
                        break :binder_blk_outer;
                    }
                    // Use adrp followed by ldr(immediate).
                    const this_page = @intCast(i32, this_addr >> 12);
                    const target_page = @intCast(i32, target_addr >> 12);
                    const pages = @intCast(i21, target_page - this_page);
                    mem.writeIntLittle(u32, code[12..16], aarch64.Instruction.adrp(.x16, pages).toU32());
                    const narrowed = @truncate(u12, target_addr);
                    const offset = try math.divExact(u12, narrowed, 8);
                    mem.writeIntLittle(u32, code[16..20], aarch64.Instruction.ldr(.x16, .{
                        .register = .{
                            .rn = .x16,
                            .offset = aarch64.Instruction.LoadStoreOffset.imm(offset),
                        },
                    }).toU32());
                }
                // br x16
                code[20] = 0x00;
                code[21] = 0x02;
                code[22] = 0x1f;
                code[23] = 0xd6;
                try self.base.file.?.pwriteAll(&code, stub_helper.offset);
                break :blk stub_helper.offset + 6 * @sizeOf(u32);
            },
            else => unreachable,
        }
    };

    for (self.stubs.items) |_, i| {
        const index = @intCast(u32, i);
        // TODO weak bound pointers
        try self.writeLazySymbolPointer(index);
        try self.writeStub(index);
        try self.writeStubInStubHelper(index);
    }
}

fn resolveSymbolsInObject(self: *MachO, object_id: u16) !void {
    const object = self.objects.items[object_id];

    log.debug("resolving symbols in '{s}'", .{object.name});

    for (object.symtab.items) |sym, id| {
        const sym_id = @intCast(u32, id);
        const sym_name = object.getString(sym.n_strx);

        if (symbolIsStab(sym)) {
            log.err("unhandled symbol type: stab", .{});
            log.err("  symbol '{s}'", .{sym_name});
            log.err("  first definition in '{s}'", .{object.name.?});
            return error.UnhandledSymbolType;
        }

        if (symbolIsIndr(sym)) {
            log.err("unhandled symbol type: indirect", .{});
            log.err("  symbol '{s}'", .{sym_name});
            log.err("  first definition in '{s}'", .{object.name.?});
            return error.UnhandledSymbolType;
        }

        if (symbolIsAbs(sym)) {
            log.err("unhandled symbol type: absolute", .{});
            log.err("  symbol '{s}'", .{sym_name});
            log.err("  first definition in '{s}'", .{object.name.?});
            return error.UnhandledSymbolType;
        }

        const n_strx = try self.makeString(sym_name);
        if (symbolIsSect(sym)) {
            // Defined symbol regardless of scope lands in the locals symbol table.
            const local_sym_index = @intCast(u32, self.locals.items.len);
            try self.locals.append(self.base.allocator, .{
                .n_strx = n_strx,
                .n_type = macho.N_SECT,
                .n_sect = 0,
                .n_desc = 0,
                .n_value = sym.n_value,
            });
            try object.symbol_mapping.putNoClobber(self.base.allocator, sym_id, local_sym_index);

            // If the symbol's scope is not local aka translation unit, then we need work out
            // if we should save the symbol as a global, or potentially flag the error.
            if (!symbolIsExt(sym)) continue;

            const local = self.locals.items[local_sym_index];
            const resolv = self.symbol_resolver.getPtr(n_strx) orelse {
                const global_sym_index = @intCast(u32, self.globals.items.len);
                try self.globals.append(self.base.allocator, .{
                    .n_strx = n_strx,
                    .n_type = sym.n_type,
                    .n_sect = 0,
                    .n_desc = sym.n_desc,
                    .n_value = sym.n_value,
                });
                try self.symbol_resolver.putNoClobber(self.base.allocator, n_strx, .{
                    .where = .global,
                    .where_index = global_sym_index,
                    .local_sym_index = local_sym_index,
                    .file = object_id,
                });
                continue;
            };

            switch (resolv.where) {
                .import => unreachable,
                .global => {
                    const global = &self.globals.items[resolv.where_index];

                    if (!(symbolIsWeakDef(sym) or symbolIsPext(sym)) and
                        !(symbolIsWeakDef(global.*) or symbolIsPext(global.*)))
                    {
                        log.err("symbol '{s}' defined multiple times", .{sym_name});
                        log.err("  first definition in '{s}'", .{self.objects.items[resolv.file].name.?});
                        log.err("  next definition in '{s}'", .{object.name.?});
                        return error.MultipleSymbolDefinitions;
                    }

                    if (symbolIsWeakDef(sym) or symbolIsPext(sym)) continue; // Current symbol is weak, so skip it.

                    // Otherwise, update the resolver and the global symbol.
                    global.n_type = sym.n_type;
                    resolv.local_sym_index = local_sym_index;
                    resolv.file = object_id;

                    continue;
                },
                .undef => {
                    const undef = &self.undefs.items[resolv.where_index];
                    undef.* = .{
                        .n_strx = 0,
                        .n_type = macho.N_UNDF,
                        .n_sect = 0,
                        .n_desc = 0,
                        .n_value = 0,
                    };
                },
                .tentative => {
                    const tentative = &self.tentatives.items[resolv.where_index];
                    tentative.* = .{
                        .n_strx = 0,
                        .n_type = macho.N_UNDF,
                        .n_sect = 0,
                        .n_desc = 0,
                        .n_value = 0,
                    };
                },
            }

            const global_sym_index = @intCast(u32, self.globals.items.len);
            try self.globals.append(self.base.allocator, .{
                .n_strx = local.n_strx,
                .n_type = sym.n_type,
                .n_sect = 0,
                .n_desc = sym.n_desc,
                .n_value = sym.n_value,
            });
            resolv.* = .{
                .where = .global,
                .where_index = global_sym_index,
                .local_sym_index = local_sym_index,
                .file = object_id,
            };
        } else if (symbolIsTentative(sym)) {
            // Symbol is a tentative definition.
            const resolv = self.symbol_resolver.getPtr(n_strx) orelse {
                const tent_sym_index = @intCast(u32, self.tentatives.items.len);
                try self.tentatives.append(self.base.allocator, .{
                    .n_strx = try self.makeString(sym_name),
                    .n_type = sym.n_type,
                    .n_sect = 0,
                    .n_desc = sym.n_desc,
                    .n_value = sym.n_value,
                });
                try self.symbol_resolver.putNoClobber(self.base.allocator, n_strx, .{
                    .where = .tentative,
                    .where_index = tent_sym_index,
                    .file = object_id,
                });
                continue;
            };

            switch (resolv.where) {
                .import => unreachable,
                .global => {},
                .undef => {
                    const undef = &self.undefs.items[resolv.where_index];
                    const tent_sym_index = @intCast(u32, self.tentatives.items.len);
                    try self.tentatives.append(self.base.allocator, .{
                        .n_strx = undef.n_strx,
                        .n_type = sym.n_type,
                        .n_sect = 0,
                        .n_desc = sym.n_desc,
                        .n_value = sym.n_value,
                    });
                    resolv.* = .{
                        .where = .tentative,
                        .where_index = tent_sym_index,
                        .file = object_id,
                    };
                    undef.* = .{
                        .n_strx = 0,
                        .n_type = macho.N_UNDF,
                        .n_sect = 0,
                        .n_desc = 0,
                        .n_value = 0,
                    };
                },
                .tentative => {
                    const tentative = &self.tentatives.items[resolv.where_index];
                    if (tentative.n_value >= sym.n_value) continue;

                    tentative.n_desc = sym.n_desc;
                    tentative.n_value = sym.n_value;
                    resolv.file = object_id;
                },
            }
        } else {
            // Symbol is undefined.
            if (self.symbol_resolver.contains(n_strx)) continue;

            const undef_sym_index = @intCast(u32, self.undefs.items.len);
            try self.undefs.append(self.base.allocator, .{
                .n_strx = try self.makeString(sym_name),
                .n_type = macho.N_UNDF,
                .n_sect = 0,
                .n_desc = 0,
                .n_value = 0,
            });
            try self.symbol_resolver.putNoClobber(self.base.allocator, n_strx, .{
                .where = .undef,
                .where_index = undef_sym_index,
                .file = object_id,
            });
        }
    }
}

fn resolveSymbols(self: *MachO) !void {
    // TODO mimicking insertion of null symbol from incremental linker.
    // This will need to moved.
    try self.locals.append(self.base.allocator, .{
        .n_strx = 0,
        .n_type = macho.N_UNDF,
        .n_sect = 0,
        .n_desc = 0,
        .n_value = 0,
    });
    try self.strtab.append(self.base.allocator, 0);

    // First pass, resolve symbols in provided objects.
    for (self.objects.items) |_, object_id| {
        try self.resolveSymbolsInObject(@intCast(u16, object_id));
    }

    // Second pass, resolve symbols in static libraries.
    var next_sym: usize = 0;
    loop: while (true) : (next_sym += 1) {
        if (next_sym == self.undefs.items.len) break;

        const sym = self.undefs.items[next_sym];
        if (symbolIsNull(sym)) continue;

        const sym_name = self.getString(sym.n_strx);

        for (self.archives.items) |archive| {
            // Check if the entry exists in a static archive.
            const offsets = archive.toc.get(sym_name) orelse {
                // No hit.
                continue;
            };
            assert(offsets.items.len > 0);

            const object = try archive.parseObject(offsets.items[0]);
            const object_id = @intCast(u16, self.objects.items.len);
            try self.objects.append(self.base.allocator, object);
            try self.resolveSymbolsInObject(object_id);

            continue :loop;
        }
    }

    // Convert any tentative definition into a regular symbol and allocate
    // text blocks for each tentative defintion.
    for (self.tentatives.items) |sym| {
        if (symbolIsNull(sym)) continue;

        const match: MatchingSection = blk: {
            if (self.common_section_index == null) {
                const data_seg = &self.load_commands.items[self.data_segment_cmd_index.?].Segment;
                self.common_section_index = @intCast(u16, data_seg.sections.items.len);
                try data_seg.addSection(self.base.allocator, "__common", .{
                    .flags = macho.S_ZEROFILL,
                });
            }
            break :blk .{
                .seg = self.data_segment_cmd_index.?,
                .sect = self.common_section_index.?,
            };
        };

        const size = sym.n_value;
        const code = try self.base.allocator.alloc(u8, size);
        mem.set(u8, code, 0);
        const alignment = (sym.n_desc >> 8) & 0x0f;

        const resolv = self.symbol_resolver.getPtr(sym.n_strx) orelse unreachable;
        const local_sym_index = @intCast(u32, self.locals.items.len);
        var nlist = macho.nlist_64{
            .n_strx = sym.n_strx,
            .n_type = macho.N_SECT,
            .n_sect = self.sectionId(match),
            .n_desc = 0,
            .n_value = 0,
        };
        try self.locals.append(self.base.allocator, nlist);
        const global_sym_index = @intCast(u32, self.globals.items.len);
        nlist.n_type |= macho.N_EXT;
        try self.globals.append(self.base.allocator, nlist);
        resolv.* = .{
            .where = .global,
            .where_index = global_sym_index,
            .local_sym_index = local_sym_index,
        };

        const block = try self.base.allocator.create(TextBlock);
        block.* = TextBlock.empty;
        block.local_sym_index = local_sym_index;
        block.code = code;
        block.size = size;
        block.alignment = alignment;
        try self.managed_blocks.append(self.base.allocator, block);

        // Update target section's metadata
        // TODO should we update segment's size here too?
        // How does it tie with incremental space allocs?
        const tseg = &self.load_commands.items[match.seg].Segment;
        const tsect = &tseg.sections.items[match.sect];
        const new_alignment = math.max(tsect.@"align", block.alignment);
        const new_alignment_pow_2 = try math.powi(u32, 2, new_alignment);
        const new_size = mem.alignForwardGeneric(u64, tsect.size, new_alignment_pow_2) + block.size;
        tsect.size = new_size;
        tsect.@"align" = new_alignment;

        if (self.blocks.getPtr(match)) |last| {
            last.*.next = block;
            block.prev = last.*;
            last.* = block;
        } else {
            try self.blocks.putNoClobber(self.base.allocator, match, block);
        }
    }

    // Third pass, resolve symbols in dynamic libraries.
    {
        // Put dyld_stub_binder as an undefined special symbol.
        const n_strx = try self.makeString("dyld_stub_binder");
        const undef_sym_index = @intCast(u32, self.undefs.items.len);
        try self.undefs.append(self.base.allocator, .{
            .n_strx = n_strx,
            .n_type = macho.N_UNDF,
            .n_sect = 0,
            .n_desc = 0,
            .n_value = 0,
        });
        try self.symbol_resolver.putNoClobber(self.base.allocator, n_strx, .{
            .where = .undef,
            .where_index = undef_sym_index,
        });
    }

    var referenced = std.AutoHashMap(*Dylib, void).init(self.base.allocator);
    defer referenced.deinit();

    loop: for (self.undefs.items) |sym| {
        if (symbolIsNull(sym)) continue;

        const sym_name = self.getString(sym.n_strx);
        for (self.dylibs.items) |dylib| {
            if (!dylib.symbols.contains(sym_name)) continue;

            if (!referenced.contains(dylib)) {
                // Add LC_LOAD_DYLIB load command for each referenced dylib/stub.
                dylib.ordinal = self.next_dylib_ordinal;
                const dylib_id = dylib.id orelse unreachable;
                var dylib_cmd = try commands.createLoadDylibCommand(
                    self.base.allocator,
                    dylib_id.name,
                    dylib_id.timestamp,
                    dylib_id.current_version,
                    dylib_id.compatibility_version,
                );
                errdefer dylib_cmd.deinit(self.base.allocator);
                try self.load_commands.append(self.base.allocator, .{ .Dylib = dylib_cmd });
                self.next_dylib_ordinal += 1;
                try referenced.putNoClobber(dylib, {});
            }

            const resolv = self.symbol_resolver.getPtr(sym.n_strx) orelse unreachable;
            const undef = &self.undefs.items[resolv.where_index];
            const import_sym_index = @intCast(u32, self.imports.items.len);
            try self.imports.append(self.base.allocator, .{
                .n_strx = undef.n_strx,
                .n_type = macho.N_UNDF | macho.N_EXT,
                .n_sect = 0,
                .n_desc = packDylibOrdinal(dylib.ordinal.?),
                .n_value = 0,
            });
            resolv.* = .{
                .where = .import,
                .where_index = import_sym_index,
            };
            undef.* = .{
                .n_strx = 0,
                .n_type = macho.N_UNDF,
                .n_sect = 0,
                .n_desc = 0,
                .n_value = 0,
            };

            continue :loop;
        }
    }

    // Fourth pass, handle synthetic symbols and flag any undefined references.
    if (self.strtab_dir.getAdapted(@as([]const u8, "___dso_handle"), StringSliceAdapter{
        .strtab = &self.strtab,
    })) |n_strx| blk: {
        const resolv = self.symbol_resolver.getPtr(n_strx) orelse break :blk;
        if (resolv.where != .undef) break :blk;

        const undef = &self.undefs.items[resolv.where_index];
        const match: MatchingSection = .{
            .seg = self.text_segment_cmd_index.?,
            .sect = self.text_section_index.?,
        };
        const local_sym_index = @intCast(u32, self.locals.items.len);
        var nlist = macho.nlist_64{
            .n_strx = undef.n_strx,
            .n_type = macho.N_SECT,
            .n_sect = self.sectionId(match),
            .n_desc = 0,
            .n_value = 0,
        };
        try self.locals.append(self.base.allocator, nlist);
        const global_sym_index = @intCast(u32, self.globals.items.len);
        nlist.n_type |= macho.N_EXT;
        nlist.n_desc = macho.N_WEAK_DEF;
        try self.globals.append(self.base.allocator, nlist);

        undef.* = .{
            .n_strx = 0,
            .n_type = macho.N_UNDF,
            .n_sect = 0,
            .n_desc = 0,
            .n_value = 0,
        };
        resolv.* = .{
            .where = .global,
            .where_index = global_sym_index,
            .local_sym_index = local_sym_index,
        };

        // We create an empty atom for this symbol.
        // TODO perhaps we should special-case special symbols? Create a separate
        // linked list of atoms?
        const block = try self.base.allocator.create(TextBlock);
        block.* = TextBlock.empty;
        block.local_sym_index = local_sym_index;
        block.code = try self.base.allocator.alloc(u8, 0);
        block.size = 0;
        block.alignment = 0;
        try self.managed_blocks.append(self.base.allocator, block);

        if (self.blocks.getPtr(match)) |last| {
            last.*.next = block;
            block.prev = last.*;
            last.* = block;
        } else {
            try self.blocks.putNoClobber(self.base.allocator, match, block);
        }
    }

    var has_undefined = false;
    for (self.undefs.items) |sym| {
        if (symbolIsNull(sym)) continue;

        const sym_name = self.getString(sym.n_strx);
        const resolv = self.symbol_resolver.get(sym.n_strx) orelse unreachable;

        log.err("undefined reference to symbol '{s}'", .{sym_name});
        log.err("  first referenced in '{s}'", .{self.objects.items[resolv.file].name.?});
        has_undefined = true;
    }

    if (has_undefined) return error.UndefinedSymbolReference;
}

fn parseTextBlocks(self: *MachO) !void {
    for (self.objects.items) |object| {
        try object.parseTextBlocks(self);
    }
}

fn populateMetadata(self: *MachO) !void {
    if (self.pagezero_segment_cmd_index == null) {
        self.pagezero_segment_cmd_index = @intCast(u16, self.load_commands.items.len);
        try self.load_commands.append(self.base.allocator, .{
            .Segment = SegmentCommand.empty("__PAGEZERO", .{
                .vmsize = 0x100000000, // size always set to 4GB
            }),
        });
    }

    if (self.text_segment_cmd_index == null) {
        self.text_segment_cmd_index = @intCast(u16, self.load_commands.items.len);
        try self.load_commands.append(self.base.allocator, .{
            .Segment = SegmentCommand.empty("__TEXT", .{
                .vmaddr = 0x100000000, // always starts at 4GB
                .maxprot = macho.VM_PROT_READ | macho.VM_PROT_EXECUTE,
                .initprot = macho.VM_PROT_READ | macho.VM_PROT_EXECUTE,
            }),
        });
    }

    if (self.text_section_index == null) {
        const text_seg = &self.load_commands.items[self.text_segment_cmd_index.?].Segment;
        self.text_section_index = @intCast(u16, text_seg.sections.items.len);
        const alignment: u2 = switch (self.base.options.target.cpu.arch) {
            .x86_64 => 0,
            .aarch64 => 2,
            else => unreachable, // unhandled architecture type
        };
        try text_seg.addSection(self.base.allocator, "__text", .{
            .@"align" = alignment,
            .flags = macho.S_REGULAR | macho.S_ATTR_PURE_INSTRUCTIONS | macho.S_ATTR_SOME_INSTRUCTIONS,
        });
    }

    if (self.stubs_section_index == null) {
        const text_seg = &self.load_commands.items[self.text_segment_cmd_index.?].Segment;
        self.stubs_section_index = @intCast(u16, text_seg.sections.items.len);
        const alignment: u2 = switch (self.base.options.target.cpu.arch) {
            .x86_64 => 0,
            .aarch64 => 2,
            else => unreachable, // unhandled architecture type
        };
        const stub_size: u4 = switch (self.base.options.target.cpu.arch) {
            .x86_64 => 6,
            .aarch64 => 3 * @sizeOf(u32),
            else => unreachable, // unhandled architecture type
        };
        try text_seg.addSection(self.base.allocator, "__stubs", .{
            .@"align" = alignment,
            .flags = macho.S_SYMBOL_STUBS | macho.S_ATTR_PURE_INSTRUCTIONS | macho.S_ATTR_SOME_INSTRUCTIONS,
            .reserved2 = stub_size,
        });
    }

    if (self.stub_helper_section_index == null) {
        const text_seg = &self.load_commands.items[self.text_segment_cmd_index.?].Segment;
        self.stub_helper_section_index = @intCast(u16, text_seg.sections.items.len);
        const alignment: u2 = switch (self.base.options.target.cpu.arch) {
            .x86_64 => 0,
            .aarch64 => 2,
            else => unreachable, // unhandled architecture type
        };
        const stub_helper_size: u6 = switch (self.base.options.target.cpu.arch) {
            .x86_64 => 15,
            .aarch64 => 6 * @sizeOf(u32),
            else => unreachable,
        };
        try text_seg.addSection(self.base.allocator, "__stub_helper", .{
            .size = stub_helper_size,
            .@"align" = alignment,
            .flags = macho.S_REGULAR | macho.S_ATTR_PURE_INSTRUCTIONS | macho.S_ATTR_SOME_INSTRUCTIONS,
        });
    }

    if (self.data_const_segment_cmd_index == null) {
        self.data_const_segment_cmd_index = @intCast(u16, self.load_commands.items.len);
        try self.load_commands.append(self.base.allocator, .{
            .Segment = SegmentCommand.empty("__DATA_CONST", .{
                .maxprot = macho.VM_PROT_READ | macho.VM_PROT_WRITE,
                .initprot = macho.VM_PROT_READ | macho.VM_PROT_WRITE,
            }),
        });
    }

    if (self.got_section_index == null) {
        const data_const_seg = &self.load_commands.items[self.data_const_segment_cmd_index.?].Segment;
        self.got_section_index = @intCast(u16, data_const_seg.sections.items.len);
        try data_const_seg.addSection(self.base.allocator, "__got", .{
            .@"align" = 3, // 2^3 = @sizeOf(u64)
            .flags = macho.S_NON_LAZY_SYMBOL_POINTERS,
        });
    }

    if (self.data_segment_cmd_index == null) {
        self.data_segment_cmd_index = @intCast(u16, self.load_commands.items.len);
        try self.load_commands.append(self.base.allocator, .{
            .Segment = SegmentCommand.empty("__DATA", .{
                .maxprot = macho.VM_PROT_READ | macho.VM_PROT_WRITE,
                .initprot = macho.VM_PROT_READ | macho.VM_PROT_WRITE,
            }),
        });
    }

    if (self.la_symbol_ptr_section_index == null) {
        const data_seg = &self.load_commands.items[self.data_segment_cmd_index.?].Segment;
        self.la_symbol_ptr_section_index = @intCast(u16, data_seg.sections.items.len);
        try data_seg.addSection(self.base.allocator, "__la_symbol_ptr", .{
            .@"align" = 3, // 2^3 = @sizeOf(u64)
            .flags = macho.S_LAZY_SYMBOL_POINTERS,
        });
    }

    if (self.data_section_index == null) {
        const data_seg = &self.load_commands.items[self.data_segment_cmd_index.?].Segment;
        self.data_section_index = @intCast(u16, data_seg.sections.items.len);
        try data_seg.addSection(self.base.allocator, "__data", .{
            .@"align" = 3, // 2^3 = @sizeOf(u64)
        });
    }

    if (self.linkedit_segment_cmd_index == null) {
        self.linkedit_segment_cmd_index = @intCast(u16, self.load_commands.items.len);
        try self.load_commands.append(self.base.allocator, .{
            .Segment = SegmentCommand.empty("__LINKEDIT", .{
                .maxprot = macho.VM_PROT_READ,
                .initprot = macho.VM_PROT_READ,
            }),
        });
    }

    if (self.dyld_info_cmd_index == null) {
        self.dyld_info_cmd_index = @intCast(u16, self.load_commands.items.len);
        try self.load_commands.append(self.base.allocator, .{
            .DyldInfoOnly = .{
                .cmd = macho.LC_DYLD_INFO_ONLY,
                .cmdsize = @sizeOf(macho.dyld_info_command),
                .rebase_off = 0,
                .rebase_size = 0,
                .bind_off = 0,
                .bind_size = 0,
                .weak_bind_off = 0,
                .weak_bind_size = 0,
                .lazy_bind_off = 0,
                .lazy_bind_size = 0,
                .export_off = 0,
                .export_size = 0,
            },
        });
    }

    if (self.symtab_cmd_index == null) {
        self.symtab_cmd_index = @intCast(u16, self.load_commands.items.len);
        try self.load_commands.append(self.base.allocator, .{
            .Symtab = .{
                .cmd = macho.LC_SYMTAB,
                .cmdsize = @sizeOf(macho.symtab_command),
                .symoff = 0,
                .nsyms = 0,
                .stroff = 0,
                .strsize = 0,
            },
        });
    }

    if (self.dysymtab_cmd_index == null) {
        self.dysymtab_cmd_index = @intCast(u16, self.load_commands.items.len);
        try self.load_commands.append(self.base.allocator, .{
            .Dysymtab = .{
                .cmd = macho.LC_DYSYMTAB,
                .cmdsize = @sizeOf(macho.dysymtab_command),
                .ilocalsym = 0,
                .nlocalsym = 0,
                .iextdefsym = 0,
                .nextdefsym = 0,
                .iundefsym = 0,
                .nundefsym = 0,
                .tocoff = 0,
                .ntoc = 0,
                .modtaboff = 0,
                .nmodtab = 0,
                .extrefsymoff = 0,
                .nextrefsyms = 0,
                .indirectsymoff = 0,
                .nindirectsyms = 0,
                .extreloff = 0,
                .nextrel = 0,
                .locreloff = 0,
                .nlocrel = 0,
            },
        });
    }

    if (self.dylinker_cmd_index == null) {
        self.dylinker_cmd_index = @intCast(u16, self.load_commands.items.len);
        const cmdsize = @intCast(u32, mem.alignForwardGeneric(
            u64,
            @sizeOf(macho.dylinker_command) + mem.lenZ(DEFAULT_DYLD_PATH),
            @sizeOf(u64),
        ));
        var dylinker_cmd = commands.emptyGenericCommandWithData(macho.dylinker_command{
            .cmd = macho.LC_LOAD_DYLINKER,
            .cmdsize = cmdsize,
            .name = @sizeOf(macho.dylinker_command),
        });
        dylinker_cmd.data = try self.base.allocator.alloc(u8, cmdsize - dylinker_cmd.inner.name);
        mem.set(u8, dylinker_cmd.data, 0);
        mem.copy(u8, dylinker_cmd.data, mem.spanZ(DEFAULT_DYLD_PATH));
        try self.load_commands.append(self.base.allocator, .{ .Dylinker = dylinker_cmd });
    }

    if (self.main_cmd_index == null and self.base.options.output_mode == .Exe) {
        self.main_cmd_index = @intCast(u16, self.load_commands.items.len);
        try self.load_commands.append(self.base.allocator, .{
            .Main = .{
                .cmd = macho.LC_MAIN,
                .cmdsize = @sizeOf(macho.entry_point_command),
                .entryoff = 0x0,
                .stacksize = 0,
            },
        });
    }

    if (self.dylib_id_cmd_index == null and self.base.options.output_mode == .Lib) {
        self.dylib_id_cmd_index = @intCast(u16, self.load_commands.items.len);
        const install_name = try std.fmt.allocPrint(self.base.allocator, "@rpath/{s}", .{
            self.base.options.emit.?.sub_path,
        });
        defer self.base.allocator.free(install_name);
        var dylib_cmd = try commands.createLoadDylibCommand(
            self.base.allocator,
            install_name,
            2,
            0x10000, // TODO forward user-provided versions
            0x10000,
        );
        errdefer dylib_cmd.deinit(self.base.allocator);
        dylib_cmd.inner.cmd = macho.LC_ID_DYLIB;
        try self.load_commands.append(self.base.allocator, .{ .Dylib = dylib_cmd });
    }

    if (self.version_min_cmd_index == null) {
        self.version_min_cmd_index = @intCast(u16, self.load_commands.items.len);
        const cmd: u32 = switch (self.base.options.target.os.tag) {
            .macos => macho.LC_VERSION_MIN_MACOSX,
            .ios => macho.LC_VERSION_MIN_IPHONEOS,
            .tvos => macho.LC_VERSION_MIN_TVOS,
            .watchos => macho.LC_VERSION_MIN_WATCHOS,
            else => unreachable, // wrong OS
        };
        const ver = self.base.options.target.os.version_range.semver.min;
        const version = ver.major << 16 | ver.minor << 8 | ver.patch;
        try self.load_commands.append(self.base.allocator, .{
            .VersionMin = .{
                .cmd = cmd,
                .cmdsize = @sizeOf(macho.version_min_command),
                .version = version,
                .sdk = version,
            },
        });
    }

    if (self.source_version_cmd_index == null) {
        self.source_version_cmd_index = @intCast(u16, self.load_commands.items.len);
        try self.load_commands.append(self.base.allocator, .{
            .SourceVersion = .{
                .cmd = macho.LC_SOURCE_VERSION,
                .cmdsize = @sizeOf(macho.source_version_command),
                .version = 0x0,
            },
        });
    }

    if (self.uuid_cmd_index == null) {
        self.uuid_cmd_index = @intCast(u16, self.load_commands.items.len);
        var uuid_cmd: macho.uuid_command = .{
            .cmd = macho.LC_UUID,
            .cmdsize = @sizeOf(macho.uuid_command),
            .uuid = undefined,
        };
        std.crypto.random.bytes(&uuid_cmd.uuid);
        try self.load_commands.append(self.base.allocator, .{ .Uuid = uuid_cmd });
    }
}

fn addDataInCodeLC(self: *MachO) !void {
    if (self.data_in_code_cmd_index == null) {
        self.data_in_code_cmd_index = @intCast(u16, self.load_commands.items.len);
        try self.load_commands.append(self.base.allocator, .{
            .LinkeditData = .{
                .cmd = macho.LC_DATA_IN_CODE,
                .cmdsize = @sizeOf(macho.linkedit_data_command),
                .dataoff = 0,
                .datasize = 0,
            },
        });
    }
}

fn addCodeSignatureLC(self: *MachO) !void {
    if (self.code_signature_cmd_index == null and self.base.options.target.cpu.arch == .aarch64) {
        self.code_signature_cmd_index = @intCast(u16, self.load_commands.items.len);
        try self.load_commands.append(self.base.allocator, .{
            .LinkeditData = .{
                .cmd = macho.LC_CODE_SIGNATURE,
                .cmdsize = @sizeOf(macho.linkedit_data_command),
                .dataoff = 0,
                .datasize = 0,
            },
        });
    }
}

fn addRpaths(self: *MachO, rpaths: []const []const u8) !void {
    for (rpaths) |rpath| {
        const cmdsize = @intCast(u32, mem.alignForwardGeneric(
            u64,
            @sizeOf(macho.rpath_command) + rpath.len + 1,
            @sizeOf(u64),
        ));
        var rpath_cmd = commands.emptyGenericCommandWithData(macho.rpath_command{
            .cmd = macho.LC_RPATH,
            .cmdsize = cmdsize,
            .path = @sizeOf(macho.rpath_command),
        });
        rpath_cmd.data = try self.base.allocator.alloc(u8, cmdsize - rpath_cmd.inner.path);
        mem.set(u8, rpath_cmd.data, 0);
        mem.copy(u8, rpath_cmd.data, rpath);
        try self.load_commands.append(self.base.allocator, .{ .Rpath = rpath_cmd });
    }
}

fn flushZld(self: *MachO) !void {
    self.load_commands_dirty = true;
    try self.writeTextBlocks();
    try self.writeStubHelperCommon();

    if (self.common_section_index) |index| {
        const seg = &self.load_commands.items[self.data_segment_cmd_index.?].Segment;
        const sect = &seg.sections.items[index];
        sect.offset = 0;
    }

    if (self.bss_section_index) |index| {
        const seg = &self.load_commands.items[self.data_segment_cmd_index.?].Segment;
        const sect = &seg.sections.items[index];
        sect.offset = 0;
    }

    if (self.tlv_bss_section_index) |index| {
        const seg = &self.load_commands.items[self.data_segment_cmd_index.?].Segment;
        const sect = &seg.sections.items[index];
        sect.offset = 0;
    }

    try self.writeGotEntries();
    try self.setEntryPoint();
    try self.writeRebaseInfoTableZld();
    try self.writeBindInfoTableZld();
    try self.writeLazyBindInfoTableZld();
    try self.writeExportInfoZld();
    try self.writeDices();

    {
        const seg = &self.load_commands.items[self.linkedit_segment_cmd_index.?].Segment;
        const symtab = &self.load_commands.items[self.symtab_cmd_index.?].Symtab;
        symtab.symoff = @intCast(u32, seg.inner.fileoff + seg.inner.filesize);
    }

    try self.writeSymbolTable();
    try self.writeStringTableZld();

    {
        // Seal __LINKEDIT size
        const seg = &self.load_commands.items[self.linkedit_segment_cmd_index.?].Segment;
        seg.inner.vmsize = mem.alignForwardGeneric(u64, seg.inner.filesize, self.page_size);
    }

    if (self.base.options.target.cpu.arch == .aarch64) {
        try self.writeCodeSignaturePadding();
    }

    try self.writeLoadCommands();
    try self.writeHeader();

    if (self.base.options.target.cpu.arch == .aarch64) {
        try self.writeCodeSignature();
    }

    // if (comptime std.Target.current.isDarwin() and std.Target.current.cpu.arch == .aarch64) {
    //     const out_path = self.output.?.path;
    //     try fs.cwd().copyFile(out_path, fs.cwd(), out_path, .{});
    // }
}

fn writeGotEntries(self: *MachO) !void {
    const seg = self.load_commands.items[self.data_const_segment_cmd_index.?].Segment;
    const sect = seg.sections.items[self.got_section_index.?];

    var buffer = try self.base.allocator.alloc(u8, self.got_entries.items.len * @sizeOf(u64));
    defer self.base.allocator.free(buffer);

    var stream = std.io.fixedBufferStream(buffer);
    var writer = stream.writer();

    for (self.got_entries.items) |key| {
        const address: u64 = switch (key.where) {
            .local => self.locals.items[key.where_index].n_value,
            .import => 0,
        };
        try writer.writeIntLittle(u64, address);
    }

    log.debug("writing GOT pointers at 0x{x} to 0x{x}", .{ sect.offset, sect.offset + buffer.len });

    try self.base.file.?.pwriteAll(buffer, sect.offset);
}

fn setEntryPoint(self: *MachO) !void {
    if (self.base.options.output_mode != .Exe) return;

    // TODO we should respect the -entry flag passed in by the user to set a custom
    // entrypoint. For now, assume default of `_main`.
    const seg = self.load_commands.items[self.text_segment_cmd_index.?].Segment;
    const n_strx = self.strtab_dir.getAdapted(@as([]const u8, "_main"), StringSliceAdapter{
        .strtab = &self.strtab,
    }) orelse {
        log.err("'_main' export not found", .{});
        return error.MissingMainEntrypoint;
    };
    const resolv = self.symbol_resolver.get(n_strx) orelse unreachable;
    assert(resolv.where == .global);
    const sym = self.globals.items[resolv.where_index];
    const ec = &self.load_commands.items[self.main_cmd_index.?].Main;
    ec.entryoff = @intCast(u32, sym.n_value - seg.inner.vmaddr);
    ec.stacksize = self.base.options.stack_size_override orelse 0;
}

fn writeRebaseInfoTableZld(self: *MachO) !void {
    var pointers = std.ArrayList(bind.Pointer).init(self.base.allocator);
    defer pointers.deinit();

    {
        var it = self.blocks.iterator();
        while (it.next()) |entry| {
            const match = entry.key_ptr.*;
            var block: *TextBlock = entry.value_ptr.*;

            if (match.seg == self.text_segment_cmd_index.?) continue; // __TEXT is non-writable

            const seg = self.load_commands.items[match.seg].Segment;

            while (true) {
                const sym = self.locals.items[block.local_sym_index];
                const base_offset = sym.n_value - seg.inner.vmaddr;

                for (block.rebases.items) |offset| {
                    try pointers.append(.{
                        .offset = base_offset + offset,
                        .segment_id = match.seg,
                    });
                }

                if (block.prev) |prev| {
                    block = prev;
                } else break;
            }
        }
    }

    if (self.got_section_index) |idx| {
        const seg = self.load_commands.items[self.data_const_segment_cmd_index.?].Segment;
        const sect = seg.sections.items[idx];
        const base_offset = sect.addr - seg.inner.vmaddr;
        const segment_id = @intCast(u16, self.data_const_segment_cmd_index.?);

        for (self.got_entries.items) |entry, i| {
            if (entry.where == .import) continue;

            try pointers.append(.{
                .offset = base_offset + i * @sizeOf(u64),
                .segment_id = segment_id,
            });
        }
    }

    if (self.la_symbol_ptr_section_index) |idx| {
        const seg = self.load_commands.items[self.data_segment_cmd_index.?].Segment;
        const sect = seg.sections.items[idx];
        const base_offset = sect.addr - seg.inner.vmaddr;
        const segment_id = @intCast(u16, self.data_segment_cmd_index.?);

        try pointers.ensureUnusedCapacity(self.stubs.items.len);
        for (self.stubs.items) |_, i| {
            pointers.appendAssumeCapacity(.{
                .offset = base_offset + i * @sizeOf(u64),
                .segment_id = segment_id,
            });
        }
    }

    std.sort.sort(bind.Pointer, pointers.items, {}, bind.pointerCmp);

    const size = try bind.rebaseInfoSize(pointers.items);
    var buffer = try self.base.allocator.alloc(u8, @intCast(usize, size));
    defer self.base.allocator.free(buffer);

    var stream = std.io.fixedBufferStream(buffer);
    try bind.writeRebaseInfo(pointers.items, stream.writer());

    const seg = &self.load_commands.items[self.linkedit_segment_cmd_index.?].Segment;
    const dyld_info = &self.load_commands.items[self.dyld_info_cmd_index.?].DyldInfoOnly;
    dyld_info.rebase_off = @intCast(u32, seg.inner.fileoff);
    dyld_info.rebase_size = @intCast(u32, mem.alignForwardGeneric(u64, buffer.len, @sizeOf(u64)));
    seg.inner.filesize += dyld_info.rebase_size;

    log.debug("writing rebase info from 0x{x} to 0x{x}", .{ dyld_info.rebase_off, dyld_info.rebase_off + dyld_info.rebase_size });

    try self.base.file.?.pwriteAll(buffer, dyld_info.rebase_off);
}

fn writeBindInfoTableZld(self: *MachO) !void {
    var pointers = std.ArrayList(bind.Pointer).init(self.base.allocator);
    defer pointers.deinit();

    if (self.got_section_index) |idx| {
        const seg = self.load_commands.items[self.data_const_segment_cmd_index.?].Segment;
        const sect = seg.sections.items[idx];
        const base_offset = sect.addr - seg.inner.vmaddr;
        const segment_id = @intCast(u16, self.data_const_segment_cmd_index.?);

        for (self.got_entries.items) |entry, i| {
            if (entry.where == .local) continue;

            const sym = self.imports.items[entry.where_index];
            try pointers.append(.{
                .offset = base_offset + i * @sizeOf(u64),
                .segment_id = segment_id,
                .dylib_ordinal = unpackDylibOrdinal(sym.n_desc),
                .name = self.getString(sym.n_strx),
            });
        }
    }

    {
        var it = self.blocks.iterator();
        while (it.next()) |entry| {
            const match = entry.key_ptr.*;
            var block: *TextBlock = entry.value_ptr.*;

            if (match.seg == self.text_segment_cmd_index.?) continue; // __TEXT is non-writable

            const seg = self.load_commands.items[match.seg].Segment;

            while (true) {
                const sym = self.locals.items[block.local_sym_index];
                const base_offset = sym.n_value - seg.inner.vmaddr;

                for (block.bindings.items) |binding| {
                    const bind_sym = self.imports.items[binding.local_sym_index];
                    try pointers.append(.{
                        .offset = binding.offset + base_offset,
                        .segment_id = match.seg,
                        .dylib_ordinal = unpackDylibOrdinal(bind_sym.n_desc),
                        .name = self.getString(bind_sym.n_strx),
                    });
                }

                if (block.prev) |prev| {
                    block = prev;
                } else break;
            }
        }
    }

    const size = try bind.bindInfoSize(pointers.items);
    var buffer = try self.base.allocator.alloc(u8, @intCast(usize, size));
    defer self.base.allocator.free(buffer);

    var stream = std.io.fixedBufferStream(buffer);
    try bind.writeBindInfo(pointers.items, stream.writer());

    const seg = &self.load_commands.items[self.linkedit_segment_cmd_index.?].Segment;
    const dyld_info = &self.load_commands.items[self.dyld_info_cmd_index.?].DyldInfoOnly;
    dyld_info.bind_off = @intCast(u32, seg.inner.fileoff + seg.inner.filesize);
    dyld_info.bind_size = @intCast(u32, mem.alignForwardGeneric(u64, buffer.len, @alignOf(u64)));
    seg.inner.filesize += dyld_info.bind_size;

    log.debug("writing binding info from 0x{x} to 0x{x}", .{ dyld_info.bind_off, dyld_info.bind_off + dyld_info.bind_size });

    try self.base.file.?.pwriteAll(buffer, dyld_info.bind_off);
}

fn writeLazyBindInfoTableZld(self: *MachO) !void {
    var pointers = std.ArrayList(bind.Pointer).init(self.base.allocator);
    defer pointers.deinit();

    if (self.la_symbol_ptr_section_index) |idx| {
        const seg = self.load_commands.items[self.data_segment_cmd_index.?].Segment;
        const sect = seg.sections.items[idx];
        const base_offset = sect.addr - seg.inner.vmaddr;
        const segment_id = @intCast(u16, self.data_segment_cmd_index.?);

        try pointers.ensureUnusedCapacity(self.stubs.items.len);

        for (self.stubs.items) |import_id, i| {
            const sym = self.imports.items[import_id];
            pointers.appendAssumeCapacity(.{
                .offset = base_offset + i * @sizeOf(u64),
                .segment_id = segment_id,
                .dylib_ordinal = unpackDylibOrdinal(sym.n_desc),
                .name = self.getString(sym.n_strx),
            });
        }
    }

    const size = try bind.lazyBindInfoSize(pointers.items);
    var buffer = try self.base.allocator.alloc(u8, @intCast(usize, size));
    defer self.base.allocator.free(buffer);

    var stream = std.io.fixedBufferStream(buffer);
    try bind.writeLazyBindInfo(pointers.items, stream.writer());

    const seg = &self.load_commands.items[self.linkedit_segment_cmd_index.?].Segment;
    const dyld_info = &self.load_commands.items[self.dyld_info_cmd_index.?].DyldInfoOnly;
    dyld_info.lazy_bind_off = @intCast(u32, seg.inner.fileoff + seg.inner.filesize);
    dyld_info.lazy_bind_size = @intCast(u32, mem.alignForwardGeneric(u64, buffer.len, @alignOf(u64)));
    seg.inner.filesize += dyld_info.lazy_bind_size;

    log.debug("writing lazy binding info from 0x{x} to 0x{x}", .{ dyld_info.lazy_bind_off, dyld_info.lazy_bind_off + dyld_info.lazy_bind_size });

    try self.base.file.?.pwriteAll(buffer, dyld_info.lazy_bind_off);
    try self.populateLazyBindOffsetsInStubHelper(buffer);
}

fn writeExportInfoZld(self: *MachO) !void {
    var trie = Trie.init(self.base.allocator);
    defer trie.deinit();

    const text_segment = self.load_commands.items[self.text_segment_cmd_index.?].Segment;
    const base_address = text_segment.inner.vmaddr;

    // TODO handle macho.EXPORT_SYMBOL_FLAGS_REEXPORT and macho.EXPORT_SYMBOL_FLAGS_STUB_AND_RESOLVER.
    log.debug("writing export trie", .{});

    for (self.globals.items) |sym| {
        const sym_name = self.getString(sym.n_strx);
        log.debug("  | putting '{s}' defined at 0x{x}", .{ sym_name, sym.n_value });

        try trie.put(.{
            .name = sym_name,
            .vmaddr_offset = sym.n_value - base_address,
            .export_flags = macho.EXPORT_SYMBOL_FLAGS_KIND_REGULAR,
        });
    }

    try trie.finalize();

    var buffer = try self.base.allocator.alloc(u8, @intCast(usize, trie.size));
    defer self.base.allocator.free(buffer);

    var stream = std.io.fixedBufferStream(buffer);
    const nwritten = try trie.write(stream.writer());
    assert(nwritten == trie.size);

    const seg = &self.load_commands.items[self.linkedit_segment_cmd_index.?].Segment;
    const dyld_info = &self.load_commands.items[self.dyld_info_cmd_index.?].DyldInfoOnly;
    dyld_info.export_off = @intCast(u32, seg.inner.fileoff + seg.inner.filesize);
    dyld_info.export_size = @intCast(u32, mem.alignForwardGeneric(u64, buffer.len, @alignOf(u64)));
    seg.inner.filesize += dyld_info.export_size;

    log.debug("writing export info from 0x{x} to 0x{x}", .{ dyld_info.export_off, dyld_info.export_off + dyld_info.export_size });

    try self.base.file.?.pwriteAll(buffer, dyld_info.export_off);
}

fn writeSymbolTable(self: *MachO) !void {
    const seg = &self.load_commands.items[self.linkedit_segment_cmd_index.?].Segment;
    const symtab = &self.load_commands.items[self.symtab_cmd_index.?].Symtab;

    var locals = std.ArrayList(macho.nlist_64).init(self.base.allocator);
    defer locals.deinit();
    try locals.appendSlice(self.locals.items);

    if (self.has_stabs) {
        for (self.objects.items) |object| {
            if (object.debug_info == null) continue;

            // Open scope
            try locals.ensureUnusedCapacity(4);
            locals.appendAssumeCapacity(.{
                .n_strx = try self.makeString(object.tu_comp_dir.?),
                .n_type = macho.N_SO,
                .n_sect = 0,
                .n_desc = 0,
                .n_value = 0,
            });
            locals.appendAssumeCapacity(.{
                .n_strx = try self.makeString(object.tu_name.?),
                .n_type = macho.N_SO,
                .n_sect = 0,
                .n_desc = 0,
                .n_value = 0,
            });
            locals.appendAssumeCapacity(.{
                .n_strx = try self.makeString(object.name.?),
                .n_type = macho.N_OSO,
                .n_sect = 0,
                .n_desc = 1,
                .n_value = object.mtime orelse 0,
            });

            for (object.text_blocks.items) |block| {
                if (block.stab) |stab| {
                    const nlists = try stab.asNlists(block.local_sym_index, self);
                    defer self.base.allocator.free(nlists);
                    try locals.appendSlice(nlists);
                } else {
                    for (block.contained.items) |sym_at_off| {
                        const stab = sym_at_off.stab orelse continue;
                        const nlists = try stab.asNlists(sym_at_off.local_sym_index, self);
                        defer self.base.allocator.free(nlists);
                        try locals.appendSlice(nlists);
                    }
                }
            }

            // Close scope
            locals.appendAssumeCapacity(.{
                .n_strx = 0,
                .n_type = macho.N_SO,
                .n_sect = 0,
                .n_desc = 0,
                .n_value = 0,
            });
        }
    }

    const nlocals = locals.items.len;
    const nexports = self.globals.items.len;
    const nundefs = self.imports.items.len;

    const locals_off = symtab.symoff + symtab.nsyms * @sizeOf(macho.nlist_64);
    const locals_size = nlocals * @sizeOf(macho.nlist_64);
    log.debug("writing local symbols from 0x{x} to 0x{x}", .{ locals_off, locals_size + locals_off });
    try self.base.file.?.pwriteAll(mem.sliceAsBytes(locals.items), locals_off);

    const exports_off = locals_off + locals_size;
    const exports_size = nexports * @sizeOf(macho.nlist_64);
    log.debug("writing exported symbols from 0x{x} to 0x{x}", .{ exports_off, exports_size + exports_off });
    try self.base.file.?.pwriteAll(mem.sliceAsBytes(self.globals.items), exports_off);

    const undefs_off = exports_off + exports_size;
    const undefs_size = nundefs * @sizeOf(macho.nlist_64);
    log.debug("writing undefined symbols from 0x{x} to 0x{x}", .{ undefs_off, undefs_size + undefs_off });
    try self.base.file.?.pwriteAll(mem.sliceAsBytes(self.imports.items), undefs_off);

    symtab.nsyms += @intCast(u32, nlocals + nexports + nundefs);
    seg.inner.filesize += locals_size + exports_size + undefs_size;

    // Update dynamic symbol table.
    const dysymtab = &self.load_commands.items[self.dysymtab_cmd_index.?].Dysymtab;
    dysymtab.nlocalsym += @intCast(u32, nlocals);
    dysymtab.iextdefsym = dysymtab.nlocalsym;
    dysymtab.nextdefsym = @intCast(u32, nexports);
    dysymtab.iundefsym = dysymtab.nlocalsym + dysymtab.nextdefsym;
    dysymtab.nundefsym = @intCast(u32, nundefs);

    const text_segment = &self.load_commands.items[self.text_segment_cmd_index.?].Segment;
    const stubs = &text_segment.sections.items[self.stubs_section_index.?];
    const data_const_segment = &self.load_commands.items[self.data_const_segment_cmd_index.?].Segment;
    const got = &data_const_segment.sections.items[self.got_section_index.?];
    const data_segment = &self.load_commands.items[self.data_segment_cmd_index.?].Segment;
    const la_symbol_ptr = &data_segment.sections.items[self.la_symbol_ptr_section_index.?];

    const nstubs = @intCast(u32, self.stubs.items.len);
    const ngot_entries = @intCast(u32, self.got_entries.items.len);

    dysymtab.indirectsymoff = @intCast(u32, seg.inner.fileoff + seg.inner.filesize);
    dysymtab.nindirectsyms = nstubs * 2 + ngot_entries;

    const needed_size = dysymtab.nindirectsyms * @sizeOf(u32);
    seg.inner.filesize += needed_size;

    log.debug("writing indirect symbol table from 0x{x} to 0x{x}", .{
        dysymtab.indirectsymoff,
        dysymtab.indirectsymoff + needed_size,
    });

    var buf = try self.base.allocator.alloc(u8, needed_size);
    defer self.base.allocator.free(buf);

    var stream = std.io.fixedBufferStream(buf);
    var writer = stream.writer();

    stubs.reserved1 = 0;
    for (self.stubs.items) |id| {
        try writer.writeIntLittle(u32, dysymtab.iundefsym + id);
    }

    got.reserved1 = nstubs;
    for (self.got_entries.items) |entry| {
        switch (entry.where) {
            .import => {
                try writer.writeIntLittle(u32, dysymtab.iundefsym + entry.where_index);
            },
            .local => {
                try writer.writeIntLittle(u32, macho.INDIRECT_SYMBOL_LOCAL);
            },
        }
    }

    la_symbol_ptr.reserved1 = got.reserved1 + ngot_entries;
    for (self.stubs.items) |id| {
        try writer.writeIntLittle(u32, dysymtab.iundefsym + id);
    }

    try self.base.file.?.pwriteAll(buf, dysymtab.indirectsymoff);
}

pub fn deinit(self: *MachO) void {
    if (self.d_sym) |*ds| {
        ds.deinit(self.base.allocator);
    }

    self.pending_updates.deinit(self.base.allocator);
    self.got_entries.deinit(self.base.allocator);
    self.got_entries_map.deinit(self.base.allocator);
    self.got_entries_free_list.deinit(self.base.allocator);
    self.stubs.deinit(self.base.allocator);
    self.stubs_map.deinit(self.base.allocator);
    self.strtab_dir.deinit(self.base.allocator);
    self.strtab.deinit(self.base.allocator);
    self.undefs.deinit(self.base.allocator);
    self.tentatives.deinit(self.base.allocator);
    self.imports.deinit(self.base.allocator);
    self.globals.deinit(self.base.allocator);
    self.globals_free_list.deinit(self.base.allocator);
    self.locals.deinit(self.base.allocator);
    self.locals_free_list.deinit(self.base.allocator);
    self.symbol_resolver.deinit(self.base.allocator);

    for (self.objects.items) |object| {
        object.deinit();
        self.base.allocator.destroy(object);
    }
    self.objects.deinit(self.base.allocator);

    for (self.archives.items) |archive| {
        archive.deinit();
        self.base.allocator.destroy(archive);
    }
    self.archives.deinit(self.base.allocator);

    for (self.dylibs.items) |dylib| {
        dylib.deinit();
        self.base.allocator.destroy(dylib);
    }
    self.dylibs.deinit(self.base.allocator);

    for (self.load_commands.items) |*lc| {
        lc.deinit(self.base.allocator);
    }
    self.load_commands.deinit(self.base.allocator);

    for (self.managed_blocks.items) |block| {
        block.deinit(self.base.allocator);
        self.base.allocator.destroy(block);
    }
    self.managed_blocks.deinit(self.base.allocator);
    self.blocks.deinit(self.base.allocator);
    self.text_block_free_list.deinit(self.base.allocator);

    for (self.decls.keys()) |decl| {
        decl.link.macho.deinit(self.base.allocator);
    }
    self.decls.deinit(self.base.allocator);
}

pub fn closeFiles(self: MachO) void {
    for (self.objects.items) |object| {
        object.closeFile();
    }
    for (self.archives.items) |archive| {
        archive.closeFile();
    }
}

fn freeTextBlock(self: *MachO, text_block: *TextBlock) void {
    log.debug("freeTextBlock {*}", .{text_block});
    text_block.deinit(self.base.allocator);

    var already_have_free_list_node = false;
    {
        var i: usize = 0;
        // TODO turn text_block_free_list into a hash map
        while (i < self.text_block_free_list.items.len) {
            if (self.text_block_free_list.items[i] == text_block) {
                _ = self.text_block_free_list.swapRemove(i);
                continue;
            }
            if (self.text_block_free_list.items[i] == text_block.prev) {
                already_have_free_list_node = true;
            }
            i += 1;
        }
    }
    // TODO process free list for dbg info just like we do above for vaddrs

    if (self.last_text_block == text_block) {
        // TODO shrink the __text section size here
        self.last_text_block = text_block.prev;
    }
    if (self.d_sym) |*ds| {
        if (ds.dbg_info_decl_first == text_block) {
            ds.dbg_info_decl_first = text_block.dbg_info_next;
        }
        if (ds.dbg_info_decl_last == text_block) {
            // TODO shrink the .debug_info section size here
            ds.dbg_info_decl_last = text_block.dbg_info_prev;
        }
    }

    if (text_block.prev) |prev| {
        prev.next = text_block.next;

        if (!already_have_free_list_node and prev.freeListEligible(self.*)) {
            // The free list is heuristics, it doesn't have to be perfect, so we can ignore
            // the OOM here.
            self.text_block_free_list.append(self.base.allocator, prev) catch {};
        }
    } else {
        text_block.prev = null;
    }

    if (text_block.next) |next| {
        next.prev = text_block.prev;
    } else {
        text_block.next = null;
    }

    if (text_block.dbg_info_prev) |prev| {
        prev.dbg_info_next = text_block.dbg_info_next;

        // TODO the free list logic like we do for text blocks above
    } else {
        text_block.dbg_info_prev = null;
    }

    if (text_block.dbg_info_next) |next| {
        next.dbg_info_prev = text_block.dbg_info_prev;
    } else {
        text_block.dbg_info_next = null;
    }
}

fn shrinkTextBlock(self: *MachO, text_block: *TextBlock, new_block_size: u64) void {
    _ = self;
    _ = text_block;
    _ = new_block_size;
    // TODO check the new capacity, and if it crosses the size threshold into a big enough
    // capacity, insert a free list node for it.
}

fn growTextBlock(self: *MachO, text_block: *TextBlock, new_block_size: u64, alignment: u64) !u64 {
    const sym = self.locals.items[text_block.local_sym_index];
    const align_ok = mem.alignBackwardGeneric(u64, sym.n_value, alignment) == sym.n_value;
    const need_realloc = !align_ok or new_block_size > text_block.capacity(self.*);
    if (!need_realloc) return sym.n_value;
    return self.allocateTextBlock(text_block, new_block_size, alignment);
}

pub fn allocateDeclIndexes(self: *MachO, decl: *Module.Decl) !void {
    if (decl.link.macho.local_sym_index != 0) return;

    try self.locals.ensureUnusedCapacity(self.base.allocator, 1);
    try self.got_entries.ensureUnusedCapacity(self.base.allocator, 1);

    try self.decls.putNoClobber(self.base.allocator, decl, {});

    if (self.locals_free_list.popOrNull()) |i| {
        log.debug("reusing symbol index {d} for {s}", .{ i, decl.name });
        decl.link.macho.local_sym_index = i;
    } else {
        log.debug("allocating symbol index {d} for {s}", .{ self.locals.items.len, decl.name });
        decl.link.macho.local_sym_index = @intCast(u32, self.locals.items.len);
        _ = self.locals.addOneAssumeCapacity();
    }

    const got_index: u32 = blk: {
        if (self.got_entries_free_list.popOrNull()) |i| {
            log.debug("reusing GOT entry index {d} for {s}", .{ i, decl.name });
            break :blk i;
        } else {
            const got_index = @intCast(u32, self.got_entries.items.len);
            log.debug("allocating GOT entry index {d} for {s}", .{ got_index, decl.name });
            _ = self.got_entries.addOneAssumeCapacity();
            self.got_entries_count_dirty = true;
            self.rebase_info_dirty = true;
            break :blk got_index;
        }
    };

    self.locals.items[decl.link.macho.local_sym_index] = .{
        .n_strx = 0,
        .n_type = 0,
        .n_sect = 0,
        .n_desc = 0,
        .n_value = 0,
    };
    const got_entry = GotIndirectionKey{
        .where = .local,
        .where_index = decl.link.macho.local_sym_index,
    };
    self.got_entries.items[got_index] = got_entry;
    try self.got_entries_map.putNoClobber(self.base.allocator, got_entry, got_index);
}

pub fn updateFunc(self: *MachO, module: *Module, func: *Module.Fn, air: Air, liveness: Liveness) !void {
    if (build_options.skip_non_native and builtin.object_format != .macho) {
        @panic("Attempted to compile for object format that was disabled by build configuration");
    }
    if (build_options.have_llvm) {
        if (self.llvm_object) |llvm_object| return llvm_object.updateFunc(module, func, air, liveness);
    }
    const tracy = trace(@src());
    defer tracy.end();

    const decl = func.owner_decl;

    var code_buffer = std.ArrayList(u8).init(self.base.allocator);
    defer code_buffer.deinit();

    var debug_buffers_buf: DebugSymbols.DeclDebugBuffers = undefined;
    const debug_buffers = if (self.d_sym) |*ds| blk: {
        debug_buffers_buf = try ds.initDeclDebugBuffers(self.base.allocator, module, decl);
        break :blk &debug_buffers_buf;
    } else null;
    defer {
        if (debug_buffers) |dbg| {
            dbg.dbg_line_buffer.deinit();
            dbg.dbg_info_buffer.deinit();
            var it = dbg.dbg_info_type_relocs.valueIterator();
            while (it.next()) |value| {
                value.relocs.deinit(self.base.allocator);
            }
            dbg.dbg_info_type_relocs.deinit(self.base.allocator);
        }
    }

<<<<<<< HEAD
    self.active_decl = decl;

    const res = if (debug_buffers) |*dbg|
        try codegen.generateSymbol(&self.base, decl.srcLoc(), .{
            .ty = decl.ty,
            .val = decl.val,
        }, &code_buffer, .{
=======
    const res = if (debug_buffers) |dbg|
        try codegen.generateFunction(&self.base, decl.srcLoc(), func, air, liveness, &code_buffer, .{
>>>>>>> 8d067115
            .dwarf = .{
                .dbg_line = &dbg.dbg_line_buffer,
                .dbg_info = &dbg.dbg_info_buffer,
                .dbg_info_type_relocs = &dbg.dbg_info_type_relocs,
            },
        })
    else
<<<<<<< HEAD
        try codegen.generateSymbol(&self.base, decl.srcLoc(), .{
            .ty = decl.ty,
            .val = decl.val,
        }, &code_buffer, .none);

    const code = blk: {
        switch (res) {
            .externally_managed => |x| break :blk x,
            .appended => {
                decl.link.macho.code = code_buffer.toOwnedSlice();
                break :blk decl.link.macho.code;
            },
            .fail => |em| {
                decl.analysis = .codegen_failure;
                try module.failed_decls.put(module.gpa, decl, em);
                return;
            },
        }
    };

    const required_alignment = decl.ty.abiAlignment(self.base.options.target);
    assert(decl.link.macho.local_sym_index != 0); // Caller forgot to call allocateDeclIndexes()
    const symbol = &self.locals.items[decl.link.macho.local_sym_index];

    if (decl.link.macho.size != 0) {
        const capacity = decl.link.macho.capacity(self.*);
        const need_realloc = code.len > capacity or !mem.isAlignedGeneric(u64, symbol.n_value, required_alignment);
        if (need_realloc) {
            const vaddr = try self.growTextBlock(&decl.link.macho, code.len, required_alignment);

            log.debug("growing {s} and moving from 0x{x} to 0x{x}", .{ decl.name, symbol.n_value, vaddr });

            if (vaddr != symbol.n_value) {
                log.debug(" (writing new GOT entry)", .{});
                const got_index = self.got_entries_map.get(.{
                    .where = .local,
                    .where_index = decl.link.macho.local_sym_index,
                }) orelse unreachable;
                try self.writeGotEntry(got_index);
            }

            symbol.n_value = vaddr;
        } else if (code.len < decl.link.macho.size) {
            self.shrinkTextBlock(&decl.link.macho, code.len);
        }
        decl.link.macho.size = code.len;

        const new_name = try std.fmt.allocPrint(self.base.allocator, "_{s}", .{mem.spanZ(decl.name)});
        defer self.base.allocator.free(new_name);

        symbol.n_strx = try self.makeString(new_name);
        symbol.n_type = macho.N_SECT;
        symbol.n_sect = @intCast(u8, self.text_section_index.?) + 1;
        symbol.n_desc = 0;

        try self.writeLocalSymbol(decl.link.macho.local_sym_index);
        if (self.d_sym) |*ds|
            try ds.writeLocalSymbol(decl.link.macho.local_sym_index);
    } else {
        const decl_name = try std.fmt.allocPrint(self.base.allocator, "_{s}", .{mem.spanZ(decl.name)});
        defer self.base.allocator.free(decl_name);

        const name_str_index = try self.makeString(decl_name);
        const addr = try self.allocateTextBlock(&decl.link.macho, code.len, required_alignment);

        log.debug("allocated text block for {s} at 0x{x}", .{ decl_name, addr });

        errdefer self.freeTextBlock(&decl.link.macho);

        symbol.* = .{
            .n_strx = name_str_index,
            .n_type = macho.N_SECT,
            .n_sect = @intCast(u8, self.text_section_index.?) + 1,
            .n_desc = 0,
            .n_value = addr,
        };

        try self.writeLocalSymbol(decl.link.macho.local_sym_index);

        if (self.d_sym) |*ds|
            try ds.writeLocalSymbol(decl.link.macho.local_sym_index);

        const got_index = self.got_entries_map.get(.{
            .where = .local,
            .where_index = decl.link.macho.local_sym_index,
        }) orelse unreachable;
        try self.writeGotEntry(got_index);
    }

    // Resolve relocations
    try decl.link.macho.resolveRelocs(self);
    // TODO this requires further investigation: should we dispose of resolved relocs, or keep them
    // so that we can reapply them when moving/growing sections?
    decl.link.macho.relocs.clearRetainingCapacity();

    // Apply pending updates
    while (self.pending_updates.popOrNull()) |update| {
        switch (update.kind) {
            .got => unreachable,
            .stub => {
                try self.writeStub(update.index);
                try self.writeStubInStubHelper(update.index);
                try self.writeLazySymbolPointer(update.index);
                self.rebase_info_dirty = true;
                self.lazy_binding_info_dirty = true;
=======
        try codegen.generateFunction(&self.base, decl.srcLoc(), func, air, liveness, &code_buffer, .none);
    switch (res) {
        .appended => {},
        .fail => |em| {
            // Clear any PIE fixups for this decl.
            self.pie_fixups.shrinkRetainingCapacity(0);
            // Clear any stub fixups for this decl.
            self.stub_fixups.shrinkRetainingCapacity(0);
            decl.analysis = .codegen_failure;
            try module.failed_decls.put(module.gpa, decl, em);
            return;
        },
    }
    const symbol = try self.placeDecl(decl, code_buffer.items.len);

    // Calculate displacements to target addr (if any).
    while (self.pie_fixups.popOrNull()) |fixup| {
        assert(fixup.size == 4);
        const this_addr = symbol.n_value + fixup.offset;
        const target_addr = fixup.target_addr;

        switch (self.base.options.target.cpu.arch) {
            .x86_64 => {
                const displacement = try math.cast(u32, target_addr - this_addr - 4);
                mem.writeIntLittle(u32, code_buffer.items[fixup.offset..][0..4], displacement);
            },
            .aarch64 => {
                // TODO optimize instruction based on jump length (use ldr(literal) + nop if possible).
                {
                    const inst = code_buffer.items[fixup.offset..][0..4];
                    const parsed = mem.bytesAsValue(meta.TagPayload(
                        aarch64.Instruction,
                        aarch64.Instruction.pc_relative_address,
                    ), inst);
                    const this_page = @intCast(i32, this_addr >> 12);
                    const target_page = @intCast(i32, target_addr >> 12);
                    const pages = @bitCast(u21, @intCast(i21, target_page - this_page));
                    parsed.immhi = @truncate(u19, pages >> 2);
                    parsed.immlo = @truncate(u2, pages);
                }
                {
                    const inst = code_buffer.items[fixup.offset + 4 ..][0..4];
                    const parsed = mem.bytesAsValue(meta.TagPayload(
                        aarch64.Instruction,
                        aarch64.Instruction.load_store_register,
                    ), inst);
                    const narrowed = @truncate(u12, target_addr);
                    const offset = try math.divExact(u12, narrowed, 8);
                    parsed.offset = offset;
                }
            },
            else => unreachable, // unsupported target architecture
        }
    }

    // Resolve stubs (if any)
    const text_segment = self.load_commands.items[self.text_segment_cmd_index.?].Segment;
    const stubs = text_segment.sections.items[self.stubs_section_index.?];
    for (self.stub_fixups.items) |fixup| {
        const stub_addr = stubs.addr + fixup.symbol * stubs.reserved2;
        const text_addr = symbol.n_value + fixup.start;
        switch (self.base.options.target.cpu.arch) {
            .x86_64 => {
                assert(stub_addr >= text_addr + fixup.len);
                const displacement = try math.cast(u32, stub_addr - text_addr - fixup.len);
                const placeholder = code_buffer.items[fixup.start + fixup.len - @sizeOf(u32) ..][0..@sizeOf(u32)];
                mem.writeIntSliceLittle(u32, placeholder, displacement);
            },
            .aarch64 => {
                assert(stub_addr >= text_addr);
                const displacement = try math.cast(i28, stub_addr - text_addr);
                const placeholder = code_buffer.items[fixup.start..][0..fixup.len];
                mem.writeIntSliceLittle(u32, placeholder, aarch64.Instruction.bl(displacement).toU32());
>>>>>>> 8d067115
            },
        }
    }

<<<<<<< HEAD
    const text_segment = self.load_commands.items[self.text_segment_cmd_index.?].Segment;
    const text_section = text_segment.sections.items[self.text_section_index.?];
    const section_offset = symbol.n_value - text_section.addr;
    const file_offset = text_section.offset + section_offset;
    try self.base.file.?.pwriteAll(code, file_offset);
=======
    try self.writeCode(symbol, code_buffer.items);
>>>>>>> 8d067115

    if (debug_buffers) |db| {
        try self.d_sym.?.commitDeclDebugInfo(
            self.base.allocator,
            module,
            decl,
            db,
            self.base.options.target,
        );
    }

    // Since we updated the vaddr and the size, each corresponding export symbol also
    // needs to be updated.
    const decl_exports = module.decl_exports.get(decl) orelse &[0]*Module.Export{};
    try self.updateDeclExports(module, decl, decl_exports);
}

pub fn updateDecl(self: *MachO, module: *Module, decl: *Module.Decl) !void {
    if (build_options.skip_non_native and builtin.object_format != .macho) {
        @panic("Attempted to compile for object format that was disabled by build configuration");
    }
    if (build_options.have_llvm) {
        if (self.llvm_object) |llvm_object| return llvm_object.updateDecl(module, decl);
    }
    const tracy = trace(@src());
    defer tracy.end();

    if (decl.val.tag() == .extern_fn) {
        return; // TODO Should we do more when front-end analyzed extern decl?
    }

    var code_buffer = std.ArrayList(u8).init(self.base.allocator);
    defer code_buffer.deinit();

    var debug_buffers_buf: DebugSymbols.DeclDebugBuffers = undefined;
    const debug_buffers = if (self.d_sym) |*ds| blk: {
        debug_buffers_buf = try ds.initDeclDebugBuffers(self.base.allocator, module, decl);
        break :blk &debug_buffers_buf;
    } else null;
    defer {
        if (debug_buffers) |dbg| {
            dbg.dbg_line_buffer.deinit();
            dbg.dbg_info_buffer.deinit();
            var it = dbg.dbg_info_type_relocs.valueIterator();
            while (it.next()) |value| {
                value.relocs.deinit(self.base.allocator);
            }
            dbg.dbg_info_type_relocs.deinit(self.base.allocator);
        }
    }

    const res = if (debug_buffers) |dbg|
        try codegen.generateSymbol(&self.base, decl.srcLoc(), .{
            .ty = decl.ty,
            .val = decl.val,
        }, &code_buffer, .{
            .dwarf = .{
                .dbg_line = &dbg.dbg_line_buffer,
                .dbg_info = &dbg.dbg_info_buffer,
                .dbg_info_type_relocs = &dbg.dbg_info_type_relocs,
            },
        })
    else
        try codegen.generateSymbol(&self.base, decl.srcLoc(), .{
            .ty = decl.ty,
            .val = decl.val,
        }, &code_buffer, .none);

    const code = switch (res) {
        .externally_managed => |x| x,
        .appended => code_buffer.items,
        .fail => |em| {
            decl.analysis = .codegen_failure;
            try module.failed_decls.put(module.gpa, decl, em);
            return;
        },
    };
    const symbol = try self.placeDecl(decl, code.len);
    assert(self.pie_fixups.items.len == 0);
    assert(self.stub_fixups.items.len == 0);

    try self.writeCode(symbol, code);

    // Since we updated the vaddr and the size, each corresponding export symbol also
    // needs to be updated.
    const decl_exports = module.decl_exports.get(decl) orelse &[0]*Module.Export{};
    try self.updateDeclExports(module, decl, decl_exports);
}

fn placeDecl(self: *MachO, decl: *Module.Decl, code_len: usize) !*macho.nlist_64 {
    const required_alignment = decl.ty.abiAlignment(self.base.options.target);
    assert(decl.link.macho.local_sym_index != 0); // Caller forgot to call allocateDeclIndexes()
    const symbol = &self.locals.items[decl.link.macho.local_sym_index];

    if (decl.link.macho.size != 0) {
        const capacity = decl.link.macho.capacity(self.*);
        const need_realloc = code_len > capacity or !mem.isAlignedGeneric(u64, symbol.n_value, required_alignment);
        if (need_realloc) {
            const vaddr = try self.growTextBlock(&decl.link.macho, code_len, required_alignment);

            log.debug("growing {s} and moving from 0x{x} to 0x{x}", .{ decl.name, symbol.n_value, vaddr });

            if (vaddr != symbol.n_value) {
                log.debug(" (writing new offset table entry)", .{});
                self.offset_table.items[decl.link.macho.offset_table_index] = .{
                    .kind = .Local,
                    .symbol = decl.link.macho.local_sym_index,
                    .index = decl.link.macho.offset_table_index,
                };
                try self.writeOffsetTableEntry(decl.link.macho.offset_table_index);
            }

            symbol.n_value = vaddr;
        } else if (code_len < decl.link.macho.size) {
            self.shrinkTextBlock(&decl.link.macho, code_len);
        }
        decl.link.macho.size = code_len;

        const new_name = try std.fmt.allocPrint(self.base.allocator, "_{s}", .{mem.spanZ(decl.name)});
        defer self.base.allocator.free(new_name);

        symbol.n_strx = try self.updateString(symbol.n_strx, new_name);
        symbol.n_type = macho.N_SECT;
        symbol.n_sect = @intCast(u8, self.text_section_index.?) + 1;
        symbol.n_desc = 0;

        try self.writeLocalSymbol(decl.link.macho.local_sym_index);
        if (self.d_sym) |*ds|
            try ds.writeLocalSymbol(decl.link.macho.local_sym_index);
    } else {
        const decl_name = try std.fmt.allocPrint(self.base.allocator, "_{s}", .{mem.spanZ(decl.name)});
        defer self.base.allocator.free(decl_name);

        const name_str_index = try self.makeString(decl_name);
        const addr = try self.allocateTextBlock(&decl.link.macho, code_len, required_alignment);

        log.debug("allocated text block for {s} at 0x{x}", .{ decl_name, addr });

        errdefer self.freeTextBlock(&decl.link.macho);

        symbol.* = .{
            .n_strx = name_str_index,
            .n_type = macho.N_SECT,
            .n_sect = @intCast(u8, self.text_section_index.?) + 1,
            .n_desc = 0,
            .n_value = addr,
        };
        self.offset_table.items[decl.link.macho.offset_table_index] = .{
            .kind = .Local,
            .symbol = decl.link.macho.local_sym_index,
            .index = decl.link.macho.offset_table_index,
        };

        try self.writeLocalSymbol(decl.link.macho.local_sym_index);
        if (self.d_sym) |*ds|
            try ds.writeLocalSymbol(decl.link.macho.local_sym_index);
        try self.writeOffsetTableEntry(decl.link.macho.offset_table_index);
    }

    return symbol;
}

fn writeCode(self: *MachO, symbol: *macho.nlist_64, code: []const u8) !void {
    const text_segment = &self.load_commands.items[self.text_segment_cmd_index.?].Segment;
    const text_section = text_segment.sections.items[self.text_section_index.?];
    const section_offset = symbol.n_value - text_section.addr;
    const file_offset = text_section.offset + section_offset;
    try self.base.file.?.pwriteAll(code, file_offset);
}

pub fn updateDeclLineNumber(self: *MachO, module: *Module, decl: *const Module.Decl) !void {
    if (self.d_sym) |*ds| {
        try ds.updateDeclLineNumber(module, decl);
    }
}

pub fn updateDeclExports(
    self: *MachO,
    module: *Module,
    decl: *Module.Decl,
    exports: []const *Module.Export,
) !void {
    const tracy = trace(@src());
    defer tracy.end();

    try self.globals.ensureCapacity(self.base.allocator, self.globals.items.len + exports.len);
    if (decl.link.macho.local_sym_index == 0) return;
    const decl_sym = &self.locals.items[decl.link.macho.local_sym_index];

    for (exports) |exp| {
        const exp_name = try std.fmt.allocPrint(self.base.allocator, "_{s}", .{exp.options.name});
        defer self.base.allocator.free(exp_name);

        if (exp.options.section) |section_name| {
            if (!mem.eql(u8, section_name, "__text")) {
                try module.failed_exports.ensureCapacity(module.gpa, module.failed_exports.count() + 1);
                module.failed_exports.putAssumeCapacityNoClobber(
                    exp,
                    try Module.ErrorMsg.create(self.base.allocator, decl.srcLoc(), "Unimplemented: ExportOptions.section", .{}),
                );
                continue;
            }
        }

        var n_type: u8 = macho.N_SECT | macho.N_EXT;
        var n_desc: u16 = 0;

        switch (exp.options.linkage) {
            .Internal => {
                // Symbol should be hidden, or in MachO lingo, private extern.
                // We should also mark the symbol as Weak: n_desc == N_WEAK_DEF.
                // TODO work out when to add N_WEAK_REF.
                n_type |= macho.N_PEXT;
                n_desc |= macho.N_WEAK_DEF;
            },
            .Strong => {
                // Check if the export is _main, and note if os.
                // Otherwise, don't do anything since we already have all the flags
                // set that we need for global (strong) linkage.
                // n_type == N_SECT | N_EXT
                if (mem.eql(u8, exp_name, "_main")) {
                    self.entry_addr = decl_sym.n_value;
                }
            },
            .Weak => {
                // Weak linkage is specified as part of n_desc field.
                // Symbol's n_type is like for a symbol with strong linkage.
                n_desc |= macho.N_WEAK_DEF;
            },
            .LinkOnce => {
                try module.failed_exports.ensureCapacity(module.gpa, module.failed_exports.count() + 1);
                module.failed_exports.putAssumeCapacityNoClobber(
                    exp,
                    try Module.ErrorMsg.create(self.base.allocator, decl.srcLoc(), "Unimplemented: GlobalLinkage.LinkOnce", .{}),
                );
                continue;
            },
        }

        if (exp.link.macho.sym_index) |i| {
            const sym = &self.globals.items[i];
            sym.* = .{
                .n_strx = sym.n_strx,
                .n_type = n_type,
                .n_sect = @intCast(u8, self.text_section_index.?) + 1,
                .n_desc = n_desc,
                .n_value = decl_sym.n_value,
            };
        } else {
            const name_str_index = try self.makeString(exp_name);
            const i = if (self.globals_free_list.popOrNull()) |i| i else blk: {
                _ = self.globals.addOneAssumeCapacity();
                self.export_info_dirty = true;
                break :blk @intCast(u32, self.globals.items.len - 1);
            };
            self.globals.items[i] = .{
                .n_strx = name_str_index,
                .n_type = n_type,
                .n_sect = @intCast(u8, self.text_section_index.?) + 1,
                .n_desc = n_desc,
                .n_value = decl_sym.n_value,
            };
            const resolv = try self.symbol_resolver.getOrPut(self.base.allocator, name_str_index);
            resolv.value_ptr.* = .{
                .where = .global,
                .where_index = i,
                .local_sym_index = decl.link.macho.local_sym_index,
            };

            exp.link.macho.sym_index = @intCast(u32, i);
        }
    }
}

pub fn deleteExport(self: *MachO, exp: Export) void {
    const sym_index = exp.sym_index orelse return;
    self.globals_free_list.append(self.base.allocator, sym_index) catch {};
    self.globals.items[sym_index].n_type = 0;
}

pub fn freeDecl(self: *MachO, decl: *Module.Decl) void {
    log.debug("freeDecl {*}", .{decl});
    _ = self.decls.swapRemove(decl);
    // Appending to free lists is allowed to fail because the free lists are heuristics based anyway.
    self.freeTextBlock(&decl.link.macho);
    if (decl.link.macho.local_sym_index != 0) {
        self.locals_free_list.append(self.base.allocator, decl.link.macho.local_sym_index) catch {};

        const got_key = GotIndirectionKey{
            .where = .local,
            .where_index = decl.link.macho.local_sym_index,
        };
        const got_index = self.got_entries_map.get(got_key) orelse unreachable;
        _ = self.got_entries_map.remove(got_key);
        self.got_entries_free_list.append(self.base.allocator, got_index) catch {};

        self.locals.items[decl.link.macho.local_sym_index].n_type = 0;
        decl.link.macho.local_sym_index = 0;
    }
    if (self.d_sym) |*ds| {
        // TODO make this logic match freeTextBlock. Maybe abstract the logic
        // out since the same thing is desired for both.
        _ = ds.dbg_line_fn_free_list.remove(&decl.fn_link.macho);
        if (decl.fn_link.macho.prev) |prev| {
            ds.dbg_line_fn_free_list.put(self.base.allocator, prev, {}) catch {};
            prev.next = decl.fn_link.macho.next;
            if (decl.fn_link.macho.next) |next| {
                next.prev = prev;
            } else {
                ds.dbg_line_fn_last = prev;
            }
        } else if (decl.fn_link.macho.next) |next| {
            ds.dbg_line_fn_first = next;
            next.prev = null;
        }
        if (ds.dbg_line_fn_first == &decl.fn_link.macho) {
            ds.dbg_line_fn_first = decl.fn_link.macho.next;
        }
        if (ds.dbg_line_fn_last == &decl.fn_link.macho) {
            ds.dbg_line_fn_last = decl.fn_link.macho.prev;
        }
    }
}

pub fn getDeclVAddr(self: *MachO, decl: *const Module.Decl) u64 {
    assert(decl.link.macho.local_sym_index != 0);
    return self.locals.items[decl.link.macho.local_sym_index].n_value;
}

pub fn populateMissingMetadata(self: *MachO) !void {
    switch (self.base.options.output_mode) {
        .Exe => {},
        .Obj => return error.TODOImplementWritingObjFiles,
        .Lib => return error.TODOImplementWritingLibFiles,
    }

    if (self.pagezero_segment_cmd_index == null) {
        self.pagezero_segment_cmd_index = @intCast(u16, self.load_commands.items.len);
        try self.load_commands.append(self.base.allocator, .{
            .Segment = SegmentCommand.empty("__PAGEZERO", .{
                .vmsize = 0x100000000, // size always set to 4GB
            }),
        });
        self.load_commands_dirty = true;
    }
    if (self.text_segment_cmd_index == null) {
        self.text_segment_cmd_index = @intCast(u16, self.load_commands.items.len);
        const maxprot = macho.VM_PROT_READ | macho.VM_PROT_WRITE | macho.VM_PROT_EXECUTE;
        const initprot = macho.VM_PROT_READ | macho.VM_PROT_EXECUTE;

        const program_code_size_hint = self.base.options.program_code_size_hint;
        const got_size_hint = @sizeOf(u64) * self.base.options.symbol_count_hint;
        const ideal_size = self.header_pad + program_code_size_hint + 3 * got_size_hint;
        const needed_size = mem.alignForwardGeneric(u64, padToIdeal(ideal_size), self.page_size);

        log.debug("found __TEXT segment free space 0x{x} to 0x{x}", .{ 0, needed_size });

        try self.load_commands.append(self.base.allocator, .{
            .Segment = SegmentCommand.empty("__TEXT", .{
                .vmaddr = 0x100000000, // always starts at 4GB
                .vmsize = needed_size,
                .filesize = needed_size,
                .maxprot = maxprot,
                .initprot = initprot,
            }),
        });
        self.load_commands_dirty = true;
    }
    if (self.text_section_index == null) {
        const text_segment = &self.load_commands.items[self.text_segment_cmd_index.?].Segment;
        self.text_section_index = @intCast(u16, text_segment.sections.items.len);

        const alignment: u2 = switch (self.base.options.target.cpu.arch) {
            .x86_64 => 0,
            .aarch64 => 2,
            else => unreachable, // unhandled architecture type
        };
        const flags = macho.S_REGULAR | macho.S_ATTR_PURE_INSTRUCTIONS | macho.S_ATTR_SOME_INSTRUCTIONS;
        const needed_size = self.base.options.program_code_size_hint;
        const off = text_segment.findFreeSpace(needed_size, @as(u16, 1) << alignment, self.header_pad);

        log.debug("found __text section free space 0x{x} to 0x{x}", .{ off, off + needed_size });

        try text_segment.addSection(self.base.allocator, "__text", .{
            .addr = text_segment.inner.vmaddr + off,
            .size = @intCast(u32, needed_size),
            .offset = @intCast(u32, off),
            .@"align" = alignment,
            .flags = flags,
        });
        self.load_commands_dirty = true;
    }
    if (self.stubs_section_index == null) {
        const text_segment = &self.load_commands.items[self.text_segment_cmd_index.?].Segment;
        self.stubs_section_index = @intCast(u16, text_segment.sections.items.len);

        const alignment: u2 = switch (self.base.options.target.cpu.arch) {
            .x86_64 => 0,
            .aarch64 => 2,
            else => unreachable, // unhandled architecture type
        };
        const stub_size: u4 = switch (self.base.options.target.cpu.arch) {
            .x86_64 => 6,
            .aarch64 => 3 * @sizeOf(u32),
            else => unreachable, // unhandled architecture type
        };
        const flags = macho.S_SYMBOL_STUBS | macho.S_ATTR_PURE_INSTRUCTIONS | macho.S_ATTR_SOME_INSTRUCTIONS;
        const needed_size = @sizeOf(u64) * self.base.options.symbol_count_hint;
        const off = text_segment.findFreeSpace(needed_size, @alignOf(u64), self.header_pad);
        assert(off + needed_size <= text_segment.inner.fileoff + text_segment.inner.filesize); // TODO Must expand __TEXT segment.

        log.debug("found __stubs section free space 0x{x} to 0x{x}", .{ off, off + needed_size });

        try text_segment.addSection(self.base.allocator, "__stubs", .{
            .addr = text_segment.inner.vmaddr + off,
            .size = needed_size,
            .offset = @intCast(u32, off),
            .@"align" = alignment,
            .flags = flags,
            .reserved2 = stub_size,
        });
        self.load_commands_dirty = true;
    }
    if (self.stub_helper_section_index == null) {
        const text_segment = &self.load_commands.items[self.text_segment_cmd_index.?].Segment;
        self.stub_helper_section_index = @intCast(u16, text_segment.sections.items.len);

        const alignment: u2 = switch (self.base.options.target.cpu.arch) {
            .x86_64 => 0,
            .aarch64 => 2,
            else => unreachable, // unhandled architecture type
        };
        const flags = macho.S_REGULAR | macho.S_ATTR_PURE_INSTRUCTIONS | macho.S_ATTR_SOME_INSTRUCTIONS;
        const needed_size = @sizeOf(u64) * self.base.options.symbol_count_hint;
        const off = text_segment.findFreeSpace(needed_size, @alignOf(u64), self.header_pad);
        assert(off + needed_size <= text_segment.inner.fileoff + text_segment.inner.filesize); // TODO Must expand __TEXT segment.

        log.debug("found __stub_helper section free space 0x{x} to 0x{x}", .{ off, off + needed_size });

        try text_segment.addSection(self.base.allocator, "__stub_helper", .{
            .addr = text_segment.inner.vmaddr + off,
            .size = needed_size,
            .offset = @intCast(u32, off),
            .@"align" = alignment,
            .flags = flags,
        });
        self.load_commands_dirty = true;
    }
    if (self.data_const_segment_cmd_index == null) {
        self.data_const_segment_cmd_index = @intCast(u16, self.load_commands.items.len);
        const maxprot = macho.VM_PROT_READ | macho.VM_PROT_WRITE | macho.VM_PROT_EXECUTE;
        const initprot = macho.VM_PROT_READ | macho.VM_PROT_WRITE;
        const address_and_offset = self.nextSegmentAddressAndOffset();

        const ideal_size = @sizeOf(u64) * self.base.options.symbol_count_hint;
        const needed_size = mem.alignForwardGeneric(u64, padToIdeal(ideal_size), self.page_size);

        log.debug("found __DATA_CONST segment free space 0x{x} to 0x{x}", .{ address_and_offset.offset, address_and_offset.offset + needed_size });

        try self.load_commands.append(self.base.allocator, .{
            .Segment = SegmentCommand.empty("__DATA_CONST", .{
                .vmaddr = address_and_offset.address,
                .vmsize = needed_size,
                .fileoff = address_and_offset.offset,
                .filesize = needed_size,
                .maxprot = maxprot,
                .initprot = initprot,
            }),
        });
        self.load_commands_dirty = true;
    }
    if (self.got_section_index == null) {
        const dc_segment = &self.load_commands.items[self.data_const_segment_cmd_index.?].Segment;
        self.got_section_index = @intCast(u16, dc_segment.sections.items.len);

        const flags = macho.S_NON_LAZY_SYMBOL_POINTERS;
        const needed_size = @sizeOf(u64) * self.base.options.symbol_count_hint;
        const off = dc_segment.findFreeSpace(needed_size, @alignOf(u64), null);
        assert(off + needed_size <= dc_segment.inner.fileoff + dc_segment.inner.filesize); // TODO Must expand __DATA_CONST segment.

        log.debug("found __got section free space 0x{x} to 0x{x}", .{ off, off + needed_size });

        try dc_segment.addSection(self.base.allocator, "__got", .{
            .addr = dc_segment.inner.vmaddr + off - dc_segment.inner.fileoff,
            .size = needed_size,
            .offset = @intCast(u32, off),
            .@"align" = 3, // 2^3 = @sizeOf(u64)
            .flags = flags,
        });
        self.load_commands_dirty = true;
    }
    if (self.data_segment_cmd_index == null) {
        self.data_segment_cmd_index = @intCast(u16, self.load_commands.items.len);
        const maxprot = macho.VM_PROT_READ | macho.VM_PROT_WRITE | macho.VM_PROT_EXECUTE;
        const initprot = macho.VM_PROT_READ | macho.VM_PROT_WRITE;
        const address_and_offset = self.nextSegmentAddressAndOffset();

        const ideal_size = 2 * @sizeOf(u64) * self.base.options.symbol_count_hint;
        const needed_size = mem.alignForwardGeneric(u64, padToIdeal(ideal_size), self.page_size);

        log.debug("found __DATA segment free space 0x{x} to 0x{x}", .{ address_and_offset.offset, address_and_offset.offset + needed_size });

        try self.load_commands.append(self.base.allocator, .{
            .Segment = SegmentCommand.empty("__DATA", .{
                .vmaddr = address_and_offset.address,
                .vmsize = needed_size,
                .fileoff = address_and_offset.offset,
                .filesize = needed_size,
                .maxprot = maxprot,
                .initprot = initprot,
            }),
        });
        self.load_commands_dirty = true;
    }
    if (self.la_symbol_ptr_section_index == null) {
        const data_segment = &self.load_commands.items[self.data_segment_cmd_index.?].Segment;
        self.la_symbol_ptr_section_index = @intCast(u16, data_segment.sections.items.len);

        const flags = macho.S_LAZY_SYMBOL_POINTERS;
        const needed_size = @sizeOf(u64) * self.base.options.symbol_count_hint;
        const off = data_segment.findFreeSpace(needed_size, @alignOf(u64), null);
        assert(off + needed_size <= data_segment.inner.fileoff + data_segment.inner.filesize); // TODO Must expand __DATA segment.

        log.debug("found __la_symbol_ptr section free space 0x{x} to 0x{x}", .{ off, off + needed_size });

        try data_segment.addSection(self.base.allocator, "__la_symbol_ptr", .{
            .addr = data_segment.inner.vmaddr + off - data_segment.inner.fileoff,
            .size = needed_size,
            .offset = @intCast(u32, off),
            .@"align" = 3, // 2^3 = @sizeOf(u64)
            .flags = flags,
        });
        self.load_commands_dirty = true;
    }
    if (self.data_section_index == null) {
        const data_segment = &self.load_commands.items[self.data_segment_cmd_index.?].Segment;
        self.data_section_index = @intCast(u16, data_segment.sections.items.len);

        const needed_size = @sizeOf(u64) * self.base.options.symbol_count_hint;
        const off = data_segment.findFreeSpace(needed_size, @alignOf(u64), null);
        assert(off + needed_size <= data_segment.inner.fileoff + data_segment.inner.filesize); // TODO Must expand __DATA segment.

        log.debug("found __data section free space 0x{x} to 0x{x}", .{ off, off + needed_size });

        try data_segment.addSection(self.base.allocator, "__data", .{
            .addr = data_segment.inner.vmaddr + off - data_segment.inner.fileoff,
            .size = needed_size,
            .offset = @intCast(u32, off),
            .@"align" = 3, // 2^3 = @sizeOf(u64)
        });
        self.load_commands_dirty = true;
    }
    if (self.linkedit_segment_cmd_index == null) {
        self.linkedit_segment_cmd_index = @intCast(u16, self.load_commands.items.len);

        const maxprot = macho.VM_PROT_READ | macho.VM_PROT_WRITE | macho.VM_PROT_EXECUTE;
        const initprot = macho.VM_PROT_READ;
        const address_and_offset = self.nextSegmentAddressAndOffset();

        log.debug("found __LINKEDIT segment free space at 0x{x}", .{address_and_offset.offset});

        try self.load_commands.append(self.base.allocator, .{
            .Segment = SegmentCommand.empty("__LINKEDIT", .{
                .vmaddr = address_and_offset.address,
                .fileoff = address_and_offset.offset,
                .maxprot = maxprot,
                .initprot = initprot,
            }),
        });
        self.load_commands_dirty = true;
    }
    if (self.dyld_info_cmd_index == null) {
        self.dyld_info_cmd_index = @intCast(u16, self.load_commands.items.len);

        try self.load_commands.append(self.base.allocator, .{
            .DyldInfoOnly = .{
                .cmd = macho.LC_DYLD_INFO_ONLY,
                .cmdsize = @sizeOf(macho.dyld_info_command),
                .rebase_off = 0,
                .rebase_size = 0,
                .bind_off = 0,
                .bind_size = 0,
                .weak_bind_off = 0,
                .weak_bind_size = 0,
                .lazy_bind_off = 0,
                .lazy_bind_size = 0,
                .export_off = 0,
                .export_size = 0,
            },
        });

        const dyld = &self.load_commands.items[self.dyld_info_cmd_index.?].DyldInfoOnly;

        // Preallocate rebase, binding, lazy binding info, and export info.
        const expected_size = 48; // TODO This is totally random.
        const rebase_off = self.findFreeSpaceLinkedit(expected_size, 1, null);
        log.debug("found rebase info free space 0x{x} to 0x{x}", .{ rebase_off, rebase_off + expected_size });
        dyld.rebase_off = @intCast(u32, rebase_off);
        dyld.rebase_size = expected_size;

        const bind_off = self.findFreeSpaceLinkedit(expected_size, 1, null);
        log.debug("found binding info free space 0x{x} to 0x{x}", .{ bind_off, bind_off + expected_size });
        dyld.bind_off = @intCast(u32, bind_off);
        dyld.bind_size = expected_size;

        const lazy_bind_off = self.findFreeSpaceLinkedit(expected_size, 1, null);
        log.debug("found lazy binding info free space 0x{x} to 0x{x}", .{ lazy_bind_off, lazy_bind_off + expected_size });
        dyld.lazy_bind_off = @intCast(u32, lazy_bind_off);
        dyld.lazy_bind_size = expected_size;

        const export_off = self.findFreeSpaceLinkedit(expected_size, 1, null);
        log.debug("found export info free space 0x{x} to 0x{x}", .{ export_off, export_off + expected_size });
        dyld.export_off = @intCast(u32, export_off);
        dyld.export_size = expected_size;

        self.load_commands_dirty = true;
    }
    if (self.symtab_cmd_index == null) {
        self.symtab_cmd_index = @intCast(u16, self.load_commands.items.len);

        try self.load_commands.append(self.base.allocator, .{
            .Symtab = .{
                .cmd = macho.LC_SYMTAB,
                .cmdsize = @sizeOf(macho.symtab_command),
                .symoff = 0,
                .nsyms = 0,
                .stroff = 0,
                .strsize = 0,
            },
        });

        const symtab = &self.load_commands.items[self.symtab_cmd_index.?].Symtab;

        const symtab_size = self.base.options.symbol_count_hint * @sizeOf(macho.nlist_64);
        const symtab_off = self.findFreeSpaceLinkedit(symtab_size, @sizeOf(macho.nlist_64), null);
        log.debug("found symbol table free space 0x{x} to 0x{x}", .{ symtab_off, symtab_off + symtab_size });
        symtab.symoff = @intCast(u32, symtab_off);
        symtab.nsyms = @intCast(u32, self.base.options.symbol_count_hint);

        try self.strtab.append(self.base.allocator, 0);
        const strtab_size = self.strtab.items.len;
        const strtab_off = self.findFreeSpaceLinkedit(strtab_size, 1, symtab_off);
        log.debug("found string table free space 0x{x} to 0x{x}", .{ strtab_off, strtab_off + strtab_size });
        symtab.stroff = @intCast(u32, strtab_off);
        symtab.strsize = @intCast(u32, strtab_size);

        self.load_commands_dirty = true;
        self.strtab_dirty = true;
    }
    if (self.dysymtab_cmd_index == null) {
        self.dysymtab_cmd_index = @intCast(u16, self.load_commands.items.len);

        // Preallocate space for indirect symbol table.
        const indsymtab_size = self.base.options.symbol_count_hint * @sizeOf(u64); // Each entry is just a u64.
        const indsymtab_off = self.findFreeSpaceLinkedit(indsymtab_size, @sizeOf(u64), null);

        log.debug("found indirect symbol table free space 0x{x} to 0x{x}", .{ indsymtab_off, indsymtab_off + indsymtab_size });

        try self.load_commands.append(self.base.allocator, .{
            .Dysymtab = .{
                .cmd = macho.LC_DYSYMTAB,
                .cmdsize = @sizeOf(macho.dysymtab_command),
                .ilocalsym = 0,
                .nlocalsym = 0,
                .iextdefsym = 0,
                .nextdefsym = 0,
                .iundefsym = 0,
                .nundefsym = 0,
                .tocoff = 0,
                .ntoc = 0,
                .modtaboff = 0,
                .nmodtab = 0,
                .extrefsymoff = 0,
                .nextrefsyms = 0,
                .indirectsymoff = @intCast(u32, indsymtab_off),
                .nindirectsyms = @intCast(u32, self.base.options.symbol_count_hint),
                .extreloff = 0,
                .nextrel = 0,
                .locreloff = 0,
                .nlocrel = 0,
            },
        });
        self.load_commands_dirty = true;
    }
    if (self.dylinker_cmd_index == null) {
        self.dylinker_cmd_index = @intCast(u16, self.load_commands.items.len);
        const cmdsize = @intCast(u32, mem.alignForwardGeneric(
            u64,
            @sizeOf(macho.dylinker_command) + mem.lenZ(DEFAULT_DYLD_PATH),
            @sizeOf(u64),
        ));
        var dylinker_cmd = commands.emptyGenericCommandWithData(macho.dylinker_command{
            .cmd = macho.LC_LOAD_DYLINKER,
            .cmdsize = cmdsize,
            .name = @sizeOf(macho.dylinker_command),
        });
        dylinker_cmd.data = try self.base.allocator.alloc(u8, cmdsize - dylinker_cmd.inner.name);
        mem.set(u8, dylinker_cmd.data, 0);
        mem.copy(u8, dylinker_cmd.data, mem.spanZ(DEFAULT_DYLD_PATH));
        try self.load_commands.append(self.base.allocator, .{ .Dylinker = dylinker_cmd });
        self.load_commands_dirty = true;
    }
    if (self.libsystem_cmd_index == null) {
        self.libsystem_cmd_index = @intCast(u16, self.load_commands.items.len);

        var dylib_cmd = try commands.createLoadDylibCommand(self.base.allocator, mem.spanZ(LIB_SYSTEM_PATH), 2, 0, 0);
        errdefer dylib_cmd.deinit(self.base.allocator);

        try self.load_commands.append(self.base.allocator, .{ .Dylib = dylib_cmd });

        self.load_commands_dirty = true;
    }
    if (self.main_cmd_index == null) {
        self.main_cmd_index = @intCast(u16, self.load_commands.items.len);
        try self.load_commands.append(self.base.allocator, .{
            .Main = .{
                .cmd = macho.LC_MAIN,
                .cmdsize = @sizeOf(macho.entry_point_command),
                .entryoff = 0x0,
                .stacksize = 0,
            },
        });
        self.load_commands_dirty = true;
    }
    if (self.version_min_cmd_index == null) {
        self.version_min_cmd_index = @intCast(u16, self.load_commands.items.len);
        const cmd: u32 = switch (self.base.options.target.os.tag) {
            .macos => macho.LC_VERSION_MIN_MACOSX,
            .ios => macho.LC_VERSION_MIN_IPHONEOS,
            .tvos => macho.LC_VERSION_MIN_TVOS,
            .watchos => macho.LC_VERSION_MIN_WATCHOS,
            else => unreachable, // wrong OS
        };
        const ver = self.base.options.target.os.version_range.semver.min;
        const version = ver.major << 16 | ver.minor << 8 | ver.patch;
        try self.load_commands.append(self.base.allocator, .{
            .VersionMin = .{
                .cmd = cmd,
                .cmdsize = @sizeOf(macho.version_min_command),
                .version = version,
                .sdk = version,
            },
        });
        self.load_commands_dirty = true;
    }
    if (self.source_version_cmd_index == null) {
        self.source_version_cmd_index = @intCast(u16, self.load_commands.items.len);
        try self.load_commands.append(self.base.allocator, .{
            .SourceVersion = .{
                .cmd = macho.LC_SOURCE_VERSION,
                .cmdsize = @sizeOf(macho.source_version_command),
                .version = 0x0,
            },
        });
        self.load_commands_dirty = true;
    }
    if (self.uuid_cmd_index == null) {
        self.uuid_cmd_index = @intCast(u16, self.load_commands.items.len);
        var uuid_cmd: macho.uuid_command = .{
            .cmd = macho.LC_UUID,
            .cmdsize = @sizeOf(macho.uuid_command),
            .uuid = undefined,
        };
        std.crypto.random.bytes(&uuid_cmd.uuid);
        try self.load_commands.append(self.base.allocator, .{ .Uuid = uuid_cmd });
        self.load_commands_dirty = true;
    }
    if (self.code_signature_cmd_index == null) {
        self.code_signature_cmd_index = @intCast(u16, self.load_commands.items.len);
        try self.load_commands.append(self.base.allocator, .{
            .LinkeditData = .{
                .cmd = macho.LC_CODE_SIGNATURE,
                .cmdsize = @sizeOf(macho.linkedit_data_command),
                .dataoff = 0,
                .datasize = 0,
            },
        });
        self.load_commands_dirty = true;
    }
    if (!self.strtab_dir.containsAdapted(@as([]const u8, "dyld_stub_binder"), StringSliceAdapter{
        .strtab = &self.strtab,
    })) {
        const import_sym_index = @intCast(u32, self.imports.items.len);
        const n_strx = try self.makeString("dyld_stub_binder");
        try self.imports.append(self.base.allocator, .{
            .n_strx = n_strx,
            .n_type = macho.N_UNDF | macho.N_EXT,
            .n_sect = 0,
            .n_desc = packDylibOrdinal(1),
            .n_value = 0,
        });
        try self.symbol_resolver.putNoClobber(self.base.allocator, n_strx, .{
            .where = .import,
            .where_index = import_sym_index,
        });
        const got_key = GotIndirectionKey{
            .where = .import,
            .where_index = import_sym_index,
        };
        const got_index = @intCast(u32, self.got_entries.items.len);
        try self.got_entries.append(self.base.allocator, got_key);
        try self.got_entries_map.putNoClobber(self.base.allocator, got_key, got_index);
        try self.writeGotEntry(got_index);
        self.binding_info_dirty = true;
    }
    if (self.stub_helper_stubs_start_off == null) {
        try self.writeStubHelperPreamble();
    }
}

fn allocateTextBlock(self: *MachO, text_block: *TextBlock, new_block_size: u64, alignment: u64) !u64 {
    const text_segment = &self.load_commands.items[self.text_segment_cmd_index.?].Segment;
    const text_section = &text_segment.sections.items[self.text_section_index.?];
    const new_block_ideal_capacity = padToIdeal(new_block_size);

    // We use these to indicate our intention to update metadata, placing the new block,
    // and possibly removing a free list node.
    // It would be simpler to do it inside the for loop below, but that would cause a
    // problem if an error was returned later in the function. So this action
    // is actually carried out at the end of the function, when errors are no longer possible.
    var block_placement: ?*TextBlock = null;
    var free_list_removal: ?usize = null;

    // First we look for an appropriately sized free list node.
    // The list is unordered. We'll just take the first thing that works.
    const vaddr = blk: {
        var i: usize = 0;
        while (i < self.text_block_free_list.items.len) {
            const big_block = self.text_block_free_list.items[i];
            // We now have a pointer to a live text block that has too much capacity.
            // Is it enough that we could fit this new text block?
            const sym = self.locals.items[big_block.local_sym_index];
            const capacity = big_block.capacity(self.*);
            const ideal_capacity = padToIdeal(capacity);
            const ideal_capacity_end_vaddr = sym.n_value + ideal_capacity;
            const capacity_end_vaddr = sym.n_value + capacity;
            const new_start_vaddr_unaligned = capacity_end_vaddr - new_block_ideal_capacity;
            const new_start_vaddr = mem.alignBackwardGeneric(u64, new_start_vaddr_unaligned, alignment);
            if (new_start_vaddr < ideal_capacity_end_vaddr) {
                // Additional bookkeeping here to notice if this free list node
                // should be deleted because the block that it points to has grown to take up
                // more of the extra capacity.
                if (!big_block.freeListEligible(self.*)) {
                    const bl = self.text_block_free_list.swapRemove(i);
                    bl.deinit(self.base.allocator);
                } else {
                    i += 1;
                }
                continue;
            }
            // At this point we know that we will place the new block here. But the
            // remaining question is whether there is still yet enough capacity left
            // over for there to still be a free list node.
            const remaining_capacity = new_start_vaddr - ideal_capacity_end_vaddr;
            const keep_free_list_node = remaining_capacity >= min_text_capacity;

            // Set up the metadata to be updated, after errors are no longer possible.
            block_placement = big_block;
            if (!keep_free_list_node) {
                free_list_removal = i;
            }
            break :blk new_start_vaddr;
        } else if (self.last_text_block) |last| {
            const last_symbol = self.locals.items[last.local_sym_index];
            // TODO We should pad out the excess capacity with NOPs. For executables,
            // no padding seems to be OK, but it will probably not be for objects.
            const ideal_capacity = padToIdeal(last.size);
            const ideal_capacity_end_vaddr = last_symbol.n_value + ideal_capacity;
            const new_start_vaddr = mem.alignForwardGeneric(u64, ideal_capacity_end_vaddr, alignment);
            block_placement = last;
            break :blk new_start_vaddr;
        } else {
            break :blk text_section.addr;
        }
    };

    const expand_text_section = block_placement == null or block_placement.?.next == null;
    if (expand_text_section) {
        const needed_size = (vaddr + new_block_size) - text_section.addr;
        assert(needed_size <= text_segment.inner.filesize); // TODO must move the entire text section.

        self.last_text_block = text_block;
        text_section.size = needed_size;
        self.load_commands_dirty = true; // TODO Make more granular.

        if (self.d_sym) |*ds| {
            const debug_text_seg = &ds.load_commands.items[ds.text_segment_cmd_index.?].Segment;
            const debug_text_sect = &debug_text_seg.sections.items[ds.text_section_index.?];
            debug_text_sect.size = needed_size;
            ds.load_commands_dirty = true;
        }
    }
    text_block.size = new_block_size;

    if (text_block.prev) |prev| {
        prev.next = text_block.next;
    }
    if (text_block.next) |next| {
        next.prev = text_block.prev;
    }

    if (block_placement) |big_block| {
        text_block.prev = big_block;
        text_block.next = big_block.next;
        big_block.next = text_block;
    } else {
        text_block.prev = null;
        text_block.next = null;
    }
    if (free_list_removal) |i| {
        _ = self.text_block_free_list.swapRemove(i);
    }

    return vaddr;
}

pub fn addExternFn(self: *MachO, name: []const u8) !u32 {
    const sym_name = try std.fmt.allocPrint(self.base.allocator, "_{s}", .{name});
    defer self.base.allocator.free(sym_name);

    if (self.strtab_dir.getAdapted(@as([]const u8, sym_name), StringSliceAdapter{
        .strtab = &self.strtab,
    })) |n_strx| {
        const resolv = self.symbol_resolver.get(n_strx) orelse unreachable;
        return resolv.where_index;
    }

    log.debug("adding new extern function '{s}' with dylib ordinal 1", .{sym_name});
    const import_sym_index = @intCast(u32, self.imports.items.len);
    const n_strx = try self.makeString(sym_name);
    try self.imports.append(self.base.allocator, .{
        .n_strx = n_strx,
        .n_type = macho.N_UNDF | macho.N_EXT,
        .n_sect = 0,
        .n_desc = packDylibOrdinal(1),
        .n_value = 0,
    });
    try self.symbol_resolver.putNoClobber(self.base.allocator, n_strx, .{
        .where = .import,
        .where_index = import_sym_index,
    });

    const stubs_index = @intCast(u32, self.stubs.items.len);
    try self.stubs.append(self.base.allocator, import_sym_index);
    try self.stubs_map.putNoClobber(self.base.allocator, import_sym_index, stubs_index);

    // TODO discuss this. The caller context expects codegen.InnerError{ OutOfMemory, CodegenFail },
    // which obviously doesn't include file writing op errors. So instead of trying to write the stub
    // entry right here and now, queue it up and dispose of when updating decl.
    try self.pending_updates.append(self.base.allocator, .{
        .kind = .stub,
        .index = stubs_index,
    });

    return import_sym_index;
}

const NextSegmentAddressAndOffset = struct {
    address: u64,
    offset: u64,
};

fn nextSegmentAddressAndOffset(self: *MachO) NextSegmentAddressAndOffset {
    var prev_segment_idx: ?usize = null; // We use optional here for safety.
    for (self.load_commands.items) |cmd, i| {
        if (cmd == .Segment) {
            prev_segment_idx = i;
        }
    }
    const prev_segment = self.load_commands.items[prev_segment_idx.?].Segment;
    const address = prev_segment.inner.vmaddr + prev_segment.inner.vmsize;
    const offset = prev_segment.inner.fileoff + prev_segment.inner.filesize;
    return .{
        .address = address,
        .offset = offset,
    };
}

fn allocatedSizeLinkedit(self: *MachO, start: u64) u64 {
    assert(start > 0);
    var min_pos: u64 = std.math.maxInt(u64);

    // __LINKEDIT is a weird segment where sections get their own load commands so we
    // special-case it.
    if (self.dyld_info_cmd_index) |idx| {
        const dyld_info = self.load_commands.items[idx].DyldInfoOnly;
        if (dyld_info.rebase_off > start and dyld_info.rebase_off < min_pos) min_pos = dyld_info.rebase_off;
        if (dyld_info.bind_off > start and dyld_info.bind_off < min_pos) min_pos = dyld_info.bind_off;
        if (dyld_info.weak_bind_off > start and dyld_info.weak_bind_off < min_pos) min_pos = dyld_info.weak_bind_off;
        if (dyld_info.lazy_bind_off > start and dyld_info.lazy_bind_off < min_pos) min_pos = dyld_info.lazy_bind_off;
        if (dyld_info.export_off > start and dyld_info.export_off < min_pos) min_pos = dyld_info.export_off;
    }

    if (self.function_starts_cmd_index) |idx| {
        const fstart = self.load_commands.items[idx].LinkeditData;
        if (fstart.dataoff > start and fstart.dataoff < min_pos) min_pos = fstart.dataoff;
    }

    if (self.data_in_code_cmd_index) |idx| {
        const dic = self.load_commands.items[idx].LinkeditData;
        if (dic.dataoff > start and dic.dataoff < min_pos) min_pos = dic.dataoff;
    }

    if (self.dysymtab_cmd_index) |idx| {
        const dysymtab = self.load_commands.items[idx].Dysymtab;
        if (dysymtab.indirectsymoff > start and dysymtab.indirectsymoff < min_pos) min_pos = dysymtab.indirectsymoff;
        // TODO Handle more dynamic symbol table sections.
    }

    if (self.symtab_cmd_index) |idx| {
        const symtab = self.load_commands.items[idx].Symtab;
        if (symtab.symoff > start and symtab.symoff < min_pos) min_pos = symtab.symoff;
        if (symtab.stroff > start and symtab.stroff < min_pos) min_pos = symtab.stroff;
    }

    return min_pos - start;
}
inline fn checkForCollision(start: u64, end: u64, off: u64, size: u64) ?u64 {
    const increased_size = padToIdeal(size);
    const test_end = off + increased_size;
    if (end > off and start < test_end) {
        return test_end;
    }
    return null;
}

fn detectAllocCollisionLinkedit(self: *MachO, start: u64, size: u64) ?u64 {
    const end = start + padToIdeal(size);

    // __LINKEDIT is a weird segment where sections get their own load commands so we
    // special-case it.
    if (self.dyld_info_cmd_index) |idx| outer: {
        if (self.load_commands.items.len == idx) break :outer;
        const dyld_info = self.load_commands.items[idx].DyldInfoOnly;
        if (checkForCollision(start, end, dyld_info.rebase_off, dyld_info.rebase_size)) |pos| {
            return pos;
        }
        // Binding info
        if (checkForCollision(start, end, dyld_info.bind_off, dyld_info.bind_size)) |pos| {
            return pos;
        }
        // Weak binding info
        if (checkForCollision(start, end, dyld_info.weak_bind_off, dyld_info.weak_bind_size)) |pos| {
            return pos;
        }
        // Lazy binding info
        if (checkForCollision(start, end, dyld_info.lazy_bind_off, dyld_info.lazy_bind_size)) |pos| {
            return pos;
        }
        // Export info
        if (checkForCollision(start, end, dyld_info.export_off, dyld_info.export_size)) |pos| {
            return pos;
        }
    }

    if (self.function_starts_cmd_index) |idx| outer: {
        if (self.load_commands.items.len == idx) break :outer;
        const fstart = self.load_commands.items[idx].LinkeditData;
        if (checkForCollision(start, end, fstart.dataoff, fstart.datasize)) |pos| {
            return pos;
        }
    }

    if (self.data_in_code_cmd_index) |idx| outer: {
        if (self.load_commands.items.len == idx) break :outer;
        const dic = self.load_commands.items[idx].LinkeditData;
        if (checkForCollision(start, end, dic.dataoff, dic.datasize)) |pos| {
            return pos;
        }
    }

    if (self.dysymtab_cmd_index) |idx| outer: {
        if (self.load_commands.items.len == idx) break :outer;
        const dysymtab = self.load_commands.items[idx].Dysymtab;
        // Indirect symbol table
        const nindirectsize = dysymtab.nindirectsyms * @sizeOf(u32);
        if (checkForCollision(start, end, dysymtab.indirectsymoff, nindirectsize)) |pos| {
            return pos;
        }
        // TODO Handle more dynamic symbol table sections.
    }

    if (self.symtab_cmd_index) |idx| outer: {
        if (self.load_commands.items.len == idx) break :outer;
        const symtab = self.load_commands.items[idx].Symtab;
        // Symbol table
        const symsize = symtab.nsyms * @sizeOf(macho.nlist_64);
        if (checkForCollision(start, end, symtab.symoff, symsize)) |pos| {
            return pos;
        }
        // String table
        if (checkForCollision(start, end, symtab.stroff, symtab.strsize)) |pos| {
            return pos;
        }
    }

    return null;
}

fn findFreeSpaceLinkedit(self: *MachO, object_size: u64, min_alignment: u16, start: ?u64) u64 {
    const linkedit = self.load_commands.items[self.linkedit_segment_cmd_index.?].Segment;
    var st: u64 = start orelse linkedit.inner.fileoff;
    while (self.detectAllocCollisionLinkedit(st, object_size)) |item_end| {
        st = mem.alignForwardGeneric(u64, item_end, min_alignment);
    }
    return st;
}

fn writeGotEntry(self: *MachO, index: usize) !void {
    const seg = &self.load_commands.items[self.data_const_segment_cmd_index.?].Segment;
    const sect = &seg.sections.items[self.got_section_index.?];
    const off = sect.offset + @sizeOf(u64) * index;

    if (self.got_entries_count_dirty) {
        // TODO relocate.
        self.got_entries_count_dirty = false;
    }

    const got_entry = self.got_entries.items[index];
    const sym = switch (got_entry.where) {
        .local => self.locals.items[got_entry.where_index],
        .import => self.imports.items[got_entry.where_index],
    };
    log.debug("writing offset table entry [ 0x{x} => 0x{x} ({s}) ]", .{
        off,
        sym.n_value,
        self.getString(sym.n_strx),
    });
    try self.base.file.?.pwriteAll(mem.asBytes(&sym.n_value), off);
}

fn writeLazySymbolPointer(self: *MachO, index: u32) !void {
    const text_segment = self.load_commands.items[self.text_segment_cmd_index.?].Segment;
    const stub_helper = text_segment.sections.items[self.stub_helper_section_index.?];
    const data_segment = self.load_commands.items[self.data_segment_cmd_index.?].Segment;
    const la_symbol_ptr = data_segment.sections.items[self.la_symbol_ptr_section_index.?];

    const stub_size: u4 = switch (self.base.options.target.cpu.arch) {
        .x86_64 => 10,
        .aarch64 => 3 * @sizeOf(u32),
        else => unreachable,
    };
    const stub_off = self.stub_helper_stubs_start_off.? + index * stub_size;
    const end = stub_helper.addr + stub_off - stub_helper.offset;
    var buf: [@sizeOf(u64)]u8 = undefined;
    mem.writeIntLittle(u64, &buf, end);
    const off = la_symbol_ptr.offset + index * @sizeOf(u64);
    log.debug("writing lazy symbol pointer entry 0x{x} at 0x{x}", .{ end, off });
    try self.base.file.?.pwriteAll(&buf, off);
}

fn writeStubHelperPreamble(self: *MachO) !void {
    const text_segment = &self.load_commands.items[self.text_segment_cmd_index.?].Segment;
    const stub_helper = &text_segment.sections.items[self.stub_helper_section_index.?];
    const data_const_segment = &self.load_commands.items[self.data_const_segment_cmd_index.?].Segment;
    const got = &data_const_segment.sections.items[self.got_section_index.?];
    const data_segment = &self.load_commands.items[self.data_segment_cmd_index.?].Segment;
    const data = &data_segment.sections.items[self.data_section_index.?];

    switch (self.base.options.target.cpu.arch) {
        .x86_64 => {
            const code_size = 15;
            var code: [code_size]u8 = undefined;
            // lea %r11, [rip + disp]
            code[0] = 0x4c;
            code[1] = 0x8d;
            code[2] = 0x1d;
            {
                const target_addr = data.addr;
                const displacement = try math.cast(u32, target_addr - stub_helper.addr - 7);
                mem.writeIntLittle(u32, code[3..7], displacement);
            }
            // push %r11
            code[7] = 0x41;
            code[8] = 0x53;
            // jmp [rip + disp]
            code[9] = 0xff;
            code[10] = 0x25;
            {
                const displacement = try math.cast(u32, got.addr - stub_helper.addr - code_size);
                mem.writeIntLittle(u32, code[11..], displacement);
            }
            try self.base.file.?.pwriteAll(&code, stub_helper.offset);
            self.stub_helper_stubs_start_off = stub_helper.offset + code_size;
        },
        .aarch64 => {
            var code: [6 * @sizeOf(u32)]u8 = undefined;

            data_blk_outer: {
                const this_addr = stub_helper.addr;
                const target_addr = data.addr;
                data_blk: {
                    const displacement = math.cast(i21, target_addr - this_addr) catch break :data_blk;
                    // adr x17, disp
                    mem.writeIntLittle(u32, code[0..4], aarch64.Instruction.adr(.x17, displacement).toU32());
                    // nop
                    mem.writeIntLittle(u32, code[4..8], aarch64.Instruction.nop().toU32());
                    break :data_blk_outer;
                }
                data_blk: {
                    const new_this_addr = this_addr + @sizeOf(u32);
                    const displacement = math.cast(i21, target_addr - new_this_addr) catch break :data_blk;
                    // nop
                    mem.writeIntLittle(u32, code[0..4], aarch64.Instruction.nop().toU32());
                    // adr x17, disp
                    mem.writeIntLittle(u32, code[4..8], aarch64.Instruction.adr(.x17, displacement).toU32());
                    break :data_blk_outer;
                }
                // Jump is too big, replace adr with adrp and add.
                const this_page = @intCast(i32, this_addr >> 12);
                const target_page = @intCast(i32, target_addr >> 12);
                const pages = @intCast(i21, target_page - this_page);
                // adrp x17, pages
                mem.writeIntLittle(u32, code[0..4], aarch64.Instruction.adrp(.x17, pages).toU32());
                const narrowed = @truncate(u12, target_addr);
                mem.writeIntLittle(u32, code[4..8], aarch64.Instruction.add(.x17, .x17, narrowed, false).toU32());
            }

            // stp x16, x17, [sp, #-16]!
            mem.writeIntLittle(u32, code[8..12], aarch64.Instruction.stp(
                .x16,
                .x17,
                aarch64.Register.sp,
                aarch64.Instruction.LoadStorePairOffset.pre_index(-16),
            ).toU32());

            binder_blk_outer: {
                const this_addr = stub_helper.addr + 3 * @sizeOf(u32);
                const target_addr = got.addr;
                binder_blk: {
                    const displacement = math.divExact(u64, target_addr - this_addr, 4) catch break :binder_blk;
                    const literal = math.cast(u18, displacement) catch break :binder_blk;
                    // ldr x16, label
                    mem.writeIntLittle(u32, code[12..16], aarch64.Instruction.ldr(.x16, .{
                        .literal = literal,
                    }).toU32());
                    // nop
                    mem.writeIntLittle(u32, code[16..20], aarch64.Instruction.nop().toU32());
                    break :binder_blk_outer;
                }
                binder_blk: {
                    const new_this_addr = this_addr + @sizeOf(u32);
                    const displacement = math.divExact(u64, target_addr - new_this_addr, 4) catch break :binder_blk;
                    const literal = math.cast(u18, displacement) catch break :binder_blk;
                    // nop
                    mem.writeIntLittle(u32, code[12..16], aarch64.Instruction.nop().toU32());
                    // ldr x16, label
                    mem.writeIntLittle(u32, code[16..20], aarch64.Instruction.ldr(.x16, .{
                        .literal = literal,
                    }).toU32());
                    break :binder_blk_outer;
                }
                // Jump is too big, replace ldr with adrp and ldr(register).
                const this_page = @intCast(i32, this_addr >> 12);
                const target_page = @intCast(i32, target_addr >> 12);
                const pages = @intCast(i21, target_page - this_page);
                // adrp x16, pages
                mem.writeIntLittle(u32, code[12..16], aarch64.Instruction.adrp(.x16, pages).toU32());
                const narrowed = @truncate(u12, target_addr);
                const offset = try math.divExact(u12, narrowed, 8);
                // ldr x16, x16, offset
                mem.writeIntLittle(u32, code[16..20], aarch64.Instruction.ldr(.x16, .{
                    .register = .{
                        .rn = .x16,
                        .offset = aarch64.Instruction.LoadStoreOffset.imm(offset),
                    },
                }).toU32());
            }

            // br x16
            mem.writeIntLittle(u32, code[20..24], aarch64.Instruction.br(.x16).toU32());
            try self.base.file.?.pwriteAll(&code, stub_helper.offset);
            self.stub_helper_stubs_start_off = stub_helper.offset + code.len;
        },
        else => unreachable,
    }
}

fn writeStub(self: *MachO, index: u32) !void {
    const text_segment = self.load_commands.items[self.text_segment_cmd_index.?].Segment;
    const stubs = text_segment.sections.items[self.stubs_section_index.?];
    const data_segment = self.load_commands.items[self.data_segment_cmd_index.?].Segment;
    const la_symbol_ptr = data_segment.sections.items[self.la_symbol_ptr_section_index.?];

    const stub_off = stubs.offset + index * stubs.reserved2;
    const stub_addr = stubs.addr + index * stubs.reserved2;
    const la_ptr_addr = la_symbol_ptr.addr + index * @sizeOf(u64);

    log.debug("writing stub at 0x{x}", .{stub_off});

    var code = try self.base.allocator.alloc(u8, stubs.reserved2);
    defer self.base.allocator.free(code);

    switch (self.base.options.target.cpu.arch) {
        .x86_64 => {
            assert(la_ptr_addr >= stub_addr + stubs.reserved2);
            const displacement = try math.cast(u32, la_ptr_addr - stub_addr - stubs.reserved2);
            // jmp
            code[0] = 0xff;
            code[1] = 0x25;
            mem.writeIntLittle(u32, code[2..][0..4], displacement);
        },
        .aarch64 => {
            assert(la_ptr_addr >= stub_addr);
            outer: {
                const this_addr = stub_addr;
                const target_addr = la_ptr_addr;
                inner: {
                    const displacement = math.divExact(u64, target_addr - this_addr, 4) catch break :inner;
                    const literal = math.cast(u18, displacement) catch break :inner;
                    // ldr x16, literal
                    mem.writeIntLittle(u32, code[0..4], aarch64.Instruction.ldr(.x16, .{
                        .literal = literal,
                    }).toU32());
                    // nop
                    mem.writeIntLittle(u32, code[4..8], aarch64.Instruction.nop().toU32());
                    break :outer;
                }
                inner: {
                    const new_this_addr = this_addr + @sizeOf(u32);
                    const displacement = math.divExact(u64, target_addr - new_this_addr, 4) catch break :inner;
                    const literal = math.cast(u18, displacement) catch break :inner;
                    // nop
                    mem.writeIntLittle(u32, code[0..4], aarch64.Instruction.nop().toU32());
                    // ldr x16, literal
                    mem.writeIntLittle(u32, code[4..8], aarch64.Instruction.ldr(.x16, .{
                        .literal = literal,
                    }).toU32());
                    break :outer;
                }
                // Use adrp followed by ldr(register).
                const this_page = @intCast(i32, this_addr >> 12);
                const target_page = @intCast(i32, target_addr >> 12);
                const pages = @intCast(i21, target_page - this_page);
                // adrp x16, pages
                mem.writeIntLittle(u32, code[0..4], aarch64.Instruction.adrp(.x16, pages).toU32());
                const narrowed = @truncate(u12, target_addr);
                const offset = try math.divExact(u12, narrowed, 8);
                // ldr x16, x16, offset
                mem.writeIntLittle(u32, code[4..8], aarch64.Instruction.ldr(.x16, .{
                    .register = .{
                        .rn = .x16,
                        .offset = aarch64.Instruction.LoadStoreOffset.imm(offset),
                    },
                }).toU32());
            }
            // br x16
            mem.writeIntLittle(u32, code[8..12], aarch64.Instruction.br(.x16).toU32());
        },
        else => unreachable,
    }
    try self.base.file.?.pwriteAll(code, stub_off);
}

fn writeStubInStubHelper(self: *MachO, index: u32) !void {
    const text_segment = self.load_commands.items[self.text_segment_cmd_index.?].Segment;
    const stub_helper = text_segment.sections.items[self.stub_helper_section_index.?];

    const stub_size: u4 = switch (self.base.options.target.cpu.arch) {
        .x86_64 => 10,
        .aarch64 => 3 * @sizeOf(u32),
        else => unreachable,
    };
    const stub_off = self.stub_helper_stubs_start_off.? + index * stub_size;

    var code = try self.base.allocator.alloc(u8, stub_size);
    defer self.base.allocator.free(code);

    switch (self.base.options.target.cpu.arch) {
        .x86_64 => {
            const displacement = try math.cast(
                i32,
                @intCast(i64, stub_helper.offset) - @intCast(i64, stub_off) - stub_size,
            );
            // pushq
            code[0] = 0x68;
            mem.writeIntLittle(u32, code[1..][0..4], 0x0); // Just a placeholder populated in `populateLazyBindOffsetsInStubHelper`.
            // jmpq
            code[5] = 0xe9;
            mem.writeIntLittle(u32, code[6..][0..4], @bitCast(u32, displacement));
        },
        .aarch64 => {
            const literal = blk: {
                const div_res = try math.divExact(u64, stub_size - @sizeOf(u32), 4);
                break :blk try math.cast(u18, div_res);
            };
            // ldr w16, literal
            mem.writeIntLittle(u32, code[0..4], aarch64.Instruction.ldr(.w16, .{
                .literal = literal,
            }).toU32());
            const displacement = try math.cast(i28, @intCast(i64, stub_helper.offset) - @intCast(i64, stub_off) - 4);
            // b disp
            mem.writeIntLittle(u32, code[4..8], aarch64.Instruction.b(displacement).toU32());
            // Just a placeholder populated in `populateLazyBindOffsetsInStubHelper`.
            mem.writeIntLittle(u32, code[8..12], 0x0);
        },
        else => unreachable,
    }
    try self.base.file.?.pwriteAll(code, stub_off);
}

fn relocateSymbolTable(self: *MachO) !void {
    const symtab = &self.load_commands.items[self.symtab_cmd_index.?].Symtab;
    const nlocals = self.locals.items.len;
    const nglobals = self.globals.items.len;
    const nundefs = self.imports.items.len;
    const nsyms = nlocals + nglobals + nundefs;

    if (symtab.nsyms < nsyms) {
        const needed_size = nsyms * @sizeOf(macho.nlist_64);
        if (needed_size > self.allocatedSizeLinkedit(symtab.symoff)) {
            // Move the entire symbol table to a new location
            const new_symoff = self.findFreeSpaceLinkedit(needed_size, @alignOf(macho.nlist_64), null);
            const existing_size = symtab.nsyms * @sizeOf(macho.nlist_64);

            log.debug("relocating symbol table from 0x{x}-0x{x} to 0x{x}-0x{x}", .{
                symtab.symoff,
                symtab.symoff + existing_size,
                new_symoff,
                new_symoff + existing_size,
            });

            const amt = try self.base.file.?.copyRangeAll(symtab.symoff, self.base.file.?, new_symoff, existing_size);
            if (amt != existing_size) return error.InputOutput;
            symtab.symoff = @intCast(u32, new_symoff);
            self.strtab_needs_relocation = true;
        }
        symtab.nsyms = @intCast(u32, nsyms);
        self.load_commands_dirty = true;
    }
}

fn writeLocalSymbol(self: *MachO, index: usize) !void {
    const tracy = trace(@src());
    defer tracy.end();
    try self.relocateSymbolTable();
    const symtab = &self.load_commands.items[self.symtab_cmd_index.?].Symtab;
    const off = symtab.symoff + @sizeOf(macho.nlist_64) * index;
    log.debug("writing local symbol {} at 0x{x}", .{ index, off });
    try self.base.file.?.pwriteAll(mem.asBytes(&self.locals.items[index]), off);
}

fn writeAllGlobalAndUndefSymbols(self: *MachO) !void {
    const tracy = trace(@src());
    defer tracy.end();

    try self.relocateSymbolTable();
    const symtab = &self.load_commands.items[self.symtab_cmd_index.?].Symtab;
    const nlocals = self.locals.items.len;
    const nglobals = self.globals.items.len;
    const nundefs = self.imports.items.len;

    const locals_off = symtab.symoff;
    const locals_size = nlocals * @sizeOf(macho.nlist_64);

    const globals_off = locals_off + locals_size;
    const globals_size = nglobals * @sizeOf(macho.nlist_64);
    log.debug("writing global symbols from 0x{x} to 0x{x}", .{ globals_off, globals_size + globals_off });
    try self.base.file.?.pwriteAll(mem.sliceAsBytes(self.globals.items), globals_off);

    const undefs_off = globals_off + globals_size;
    const undefs_size = nundefs * @sizeOf(macho.nlist_64);
    log.debug("writing extern symbols from 0x{x} to 0x{x}", .{ undefs_off, undefs_size + undefs_off });
    try self.base.file.?.pwriteAll(mem.sliceAsBytes(self.imports.items), undefs_off);

    // Update dynamic symbol table.
    const dysymtab = &self.load_commands.items[self.dysymtab_cmd_index.?].Dysymtab;
    dysymtab.nlocalsym = @intCast(u32, nlocals);
    dysymtab.iextdefsym = @intCast(u32, nlocals);
    dysymtab.nextdefsym = @intCast(u32, nglobals);
    dysymtab.iundefsym = @intCast(u32, nlocals + nglobals);
    dysymtab.nundefsym = @intCast(u32, nundefs);
    self.load_commands_dirty = true;
}

fn writeIndirectSymbolTable(self: *MachO) !void {
    // TODO figure out a way not to rewrite the table every time if
    // no new undefs are not added.
    const tracy = trace(@src());
    defer tracy.end();

    const text_segment = &self.load_commands.items[self.text_segment_cmd_index.?].Segment;
    const stubs = &text_segment.sections.items[self.stubs_section_index.?];
    const data_const_seg = &self.load_commands.items[self.data_const_segment_cmd_index.?].Segment;
    const got = &data_const_seg.sections.items[self.got_section_index.?];
    const data_segment = &self.load_commands.items[self.data_segment_cmd_index.?].Segment;
    const la_symbol_ptr = &data_segment.sections.items[self.la_symbol_ptr_section_index.?];
    const dysymtab = &self.load_commands.items[self.dysymtab_cmd_index.?].Dysymtab;

    const nstubs = @intCast(u32, self.stubs.items.len);
    const ngot_entries = @intCast(u32, self.got_entries.items.len);
    const allocated_size = self.allocatedSizeLinkedit(dysymtab.indirectsymoff);
    const nindirectsyms = nstubs * 2 + ngot_entries;
    const needed_size = @intCast(u32, nindirectsyms * @sizeOf(u32));

    if (needed_size > allocated_size) {
        dysymtab.nindirectsyms = 0;
        dysymtab.indirectsymoff = @intCast(u32, self.findFreeSpaceLinkedit(needed_size, @sizeOf(u32), null));
    }
    dysymtab.nindirectsyms = nindirectsyms;
    log.debug("writing indirect symbol table from 0x{x} to 0x{x}", .{
        dysymtab.indirectsymoff,
        dysymtab.indirectsymoff + needed_size,
    });

    var buf = try self.base.allocator.alloc(u8, needed_size);
    defer self.base.allocator.free(buf);
    var stream = std.io.fixedBufferStream(buf);
    var writer = stream.writer();

    stubs.reserved1 = 0;
    for (self.stubs.items) |id| {
        try writer.writeIntLittle(u32, dysymtab.iundefsym + id);
    }

    got.reserved1 = nstubs;
    for (self.got_entries.items) |entry| {
        switch (entry.where) {
            .import => {
                try writer.writeIntLittle(u32, dysymtab.iundefsym + entry.where_index);
            },
            .local => {
                try writer.writeIntLittle(u32, macho.INDIRECT_SYMBOL_LOCAL);
            },
        }
    }

    la_symbol_ptr.reserved1 = got.reserved1 + ngot_entries;
    for (self.stubs.items) |id| {
        try writer.writeIntLittle(u32, dysymtab.iundefsym + id);
    }

    try self.base.file.?.pwriteAll(buf, dysymtab.indirectsymoff);
    self.load_commands_dirty = true;
}

fn writeDices(self: *MachO) !void {
    if (!self.has_dices) return;

    const seg = &self.load_commands.items[self.linkedit_segment_cmd_index.?].Segment;
    const dice_cmd = &self.load_commands.items[self.data_in_code_cmd_index.?].LinkeditData;
    const fileoff = seg.inner.fileoff + seg.inner.filesize;

    var buf = std.ArrayList(u8).init(self.base.allocator);
    defer buf.deinit();

    var block: *TextBlock = self.blocks.get(.{
        .seg = self.text_segment_cmd_index orelse return,
        .sect = self.text_section_index orelse return,
    }) orelse return;

    while (block.prev) |prev| {
        block = prev;
    }

    const text_seg = self.load_commands.items[self.text_segment_cmd_index.?].Segment;
    const text_sect = text_seg.sections.items[self.text_section_index.?];

    while (true) {
        if (block.dices.items.len > 0) {
            const sym = self.locals.items[block.local_sym_index];
            const base_off = try math.cast(u32, sym.n_value - text_sect.addr + text_sect.offset);

            try buf.ensureUnusedCapacity(block.dices.items.len * @sizeOf(macho.data_in_code_entry));
            for (block.dices.items) |dice| {
                const rebased_dice = macho.data_in_code_entry{
                    .offset = base_off + dice.offset,
                    .length = dice.length,
                    .kind = dice.kind,
                };
                buf.appendSliceAssumeCapacity(mem.asBytes(&rebased_dice));
            }
        }

        if (block.next) |next| {
            block = next;
        } else break;
    }

    const datasize = @intCast(u32, buf.items.len);

    dice_cmd.dataoff = @intCast(u32, fileoff);
    dice_cmd.datasize = datasize;
    seg.inner.filesize += datasize;

    log.debug("writing data-in-code from 0x{x} to 0x{x}", .{ fileoff, fileoff + datasize });

    try self.base.file.?.pwriteAll(buf.items, fileoff);
}

fn writeCodeSignaturePadding(self: *MachO) !void {
    // TODO figure out how not to rewrite padding every single time.
    const tracy = trace(@src());
    defer tracy.end();

    const linkedit_segment = &self.load_commands.items[self.linkedit_segment_cmd_index.?].Segment;
    const code_sig_cmd = &self.load_commands.items[self.code_signature_cmd_index.?].LinkeditData;
    const fileoff = linkedit_segment.inner.fileoff + linkedit_segment.inner.filesize;
    const needed_size = CodeSignature.calcCodeSignaturePaddingSize(
        self.base.options.emit.?.sub_path,
        fileoff,
        self.page_size,
    );
    code_sig_cmd.dataoff = @intCast(u32, fileoff);
    code_sig_cmd.datasize = needed_size;

    // Advance size of __LINKEDIT segment
    linkedit_segment.inner.filesize += needed_size;
    if (linkedit_segment.inner.vmsize < linkedit_segment.inner.filesize) {
        linkedit_segment.inner.vmsize = mem.alignForwardGeneric(u64, linkedit_segment.inner.filesize, self.page_size);
    }
    log.debug("writing code signature padding from 0x{x} to 0x{x}", .{ fileoff, fileoff + needed_size });
    // Pad out the space. We need to do this to calculate valid hashes for everything in the file
    // except for code signature data.
    try self.base.file.?.pwriteAll(&[_]u8{0}, fileoff + needed_size - 1);
    self.load_commands_dirty = true;
}

fn writeCodeSignature(self: *MachO) !void {
    const tracy = trace(@src());
    defer tracy.end();

    const text_segment = self.load_commands.items[self.text_segment_cmd_index.?].Segment;
    const code_sig_cmd = self.load_commands.items[self.code_signature_cmd_index.?].LinkeditData;

    var code_sig = CodeSignature.init(self.base.allocator, self.page_size);
    defer code_sig.deinit();
    try code_sig.calcAdhocSignature(
        self.base.file.?,
        self.base.options.emit.?.sub_path,
        text_segment.inner,
        code_sig_cmd,
        self.base.options.output_mode,
    );

    var buffer = try self.base.allocator.alloc(u8, code_sig.size());
    defer self.base.allocator.free(buffer);
    var stream = std.io.fixedBufferStream(buffer);
    try code_sig.write(stream.writer());

    log.debug("writing code signature from 0x{x} to 0x{x}", .{ code_sig_cmd.dataoff, code_sig_cmd.dataoff + buffer.len });

    try self.base.file.?.pwriteAll(buffer, code_sig_cmd.dataoff);
}

fn writeExportInfo(self: *MachO) !void {
    if (!self.export_info_dirty) return;
    if (self.globals.items.len == 0) return;

    const tracy = trace(@src());
    defer tracy.end();

    var trie = Trie.init(self.base.allocator);
    defer trie.deinit();

    const text_segment = self.load_commands.items[self.text_segment_cmd_index.?].Segment;
    const base_address = text_segment.inner.vmaddr;

    // TODO handle macho.EXPORT_SYMBOL_FLAGS_REEXPORT and macho.EXPORT_SYMBOL_FLAGS_STUB_AND_RESOLVER.
    log.debug("writing export trie", .{});

    for (self.globals.items) |sym| {
        const sym_name = self.getString(sym.n_strx);
        log.debug("  | putting '{s}' defined at 0x{x}", .{ sym_name, sym.n_value });

        try trie.put(.{
            .name = sym_name,
            .vmaddr_offset = sym.n_value - base_address,
            .export_flags = macho.EXPORT_SYMBOL_FLAGS_KIND_REGULAR,
        });
    }

    try trie.finalize();
    var buffer = try self.base.allocator.alloc(u8, @intCast(usize, trie.size));
    defer self.base.allocator.free(buffer);
    var stream = std.io.fixedBufferStream(buffer);
    const nwritten = try trie.write(stream.writer());
    assert(nwritten == trie.size);

    const dyld_info = &self.load_commands.items[self.dyld_info_cmd_index.?].DyldInfoOnly;
    const allocated_size = self.allocatedSizeLinkedit(dyld_info.export_off);
    const needed_size = mem.alignForwardGeneric(u64, buffer.len, @alignOf(u64));

    if (needed_size > allocated_size) {
        dyld_info.export_off = 0;
        dyld_info.export_off = @intCast(u32, self.findFreeSpaceLinkedit(needed_size, 1, null));
        // TODO this might require relocating all following LC_DYLD_INFO_ONLY sections too.
    }
    dyld_info.export_size = @intCast(u32, needed_size);
    log.debug("writing export info from 0x{x} to 0x{x}", .{ dyld_info.export_off, dyld_info.export_off + dyld_info.export_size });

    try self.base.file.?.pwriteAll(buffer, dyld_info.export_off);
    self.load_commands_dirty = true;
    self.export_info_dirty = false;
}

fn writeRebaseInfoTable(self: *MachO) !void {
    if (!self.rebase_info_dirty) return;

    const tracy = trace(@src());
    defer tracy.end();

    var pointers = std.ArrayList(bind.Pointer).init(self.base.allocator);
    defer pointers.deinit();

    {
        var it = self.blocks.iterator();
        while (it.next()) |entry| {
            const match = entry.key_ptr.*;
            var block: *TextBlock = entry.value_ptr.*;

            if (match.seg == self.text_segment_cmd_index.?) continue; // __TEXT is non-writable

            const seg = self.load_commands.items[match.seg].Segment;

            while (true) {
                const sym = self.locals.items[block.local_sym_index];
                const base_offset = sym.n_value - seg.inner.vmaddr;

                for (block.rebases.items) |offset| {
                    try pointers.append(.{
                        .offset = base_offset + offset,
                        .segment_id = match.seg,
                    });
                }

                if (block.prev) |prev| {
                    block = prev;
                } else break;
            }
        }
    }

    if (self.got_section_index) |idx| {
        const seg = self.load_commands.items[self.data_const_segment_cmd_index.?].Segment;
        const sect = seg.sections.items[idx];
        const base_offset = sect.addr - seg.inner.vmaddr;
        const segment_id = @intCast(u16, self.data_const_segment_cmd_index.?);

        for (self.got_entries.items) |entry, i| {
            if (entry.where == .import) continue;

            try pointers.append(.{
                .offset = base_offset + i * @sizeOf(u64),
                .segment_id = segment_id,
            });
        }
    }

    if (self.la_symbol_ptr_section_index) |idx| {
        const seg = self.load_commands.items[self.data_segment_cmd_index.?].Segment;
        const sect = seg.sections.items[idx];
        const base_offset = sect.addr - seg.inner.vmaddr;
        const segment_id = @intCast(u16, self.data_segment_cmd_index.?);

        try pointers.ensureUnusedCapacity(self.stubs.items.len);
        for (self.stubs.items) |_, i| {
            pointers.appendAssumeCapacity(.{
                .offset = base_offset + i * @sizeOf(u64),
                .segment_id = segment_id,
            });
        }
    }

    std.sort.sort(bind.Pointer, pointers.items, {}, bind.pointerCmp);

    const size = try bind.rebaseInfoSize(pointers.items);
    var buffer = try self.base.allocator.alloc(u8, @intCast(usize, size));
    defer self.base.allocator.free(buffer);

    var stream = std.io.fixedBufferStream(buffer);
    try bind.writeRebaseInfo(pointers.items, stream.writer());

    const dyld_info = &self.load_commands.items[self.dyld_info_cmd_index.?].DyldInfoOnly;
    const allocated_size = self.allocatedSizeLinkedit(dyld_info.rebase_off);
    const needed_size = mem.alignForwardGeneric(u64, buffer.len, @alignOf(u64));

    if (needed_size > allocated_size) {
        dyld_info.rebase_off = 0;
        dyld_info.rebase_off = @intCast(u32, self.findFreeSpaceLinkedit(needed_size, 1, null));
        // TODO this might require relocating all following LC_DYLD_INFO_ONLY sections too.
    }

    dyld_info.rebase_size = @intCast(u32, needed_size);
    log.debug("writing rebase info from 0x{x} to 0x{x}", .{ dyld_info.rebase_off, dyld_info.rebase_off + dyld_info.rebase_size });

    try self.base.file.?.pwriteAll(buffer, dyld_info.rebase_off);
    self.load_commands_dirty = true;
    self.rebase_info_dirty = false;
}

fn writeBindInfoTable(self: *MachO) !void {
    if (!self.binding_info_dirty) return;

    const tracy = trace(@src());
    defer tracy.end();

    var pointers = std.ArrayList(bind.Pointer).init(self.base.allocator);
    defer pointers.deinit();

    if (self.got_section_index) |idx| {
        const seg = self.load_commands.items[self.data_const_segment_cmd_index.?].Segment;
        const sect = seg.sections.items[idx];
        const base_offset = sect.addr - seg.inner.vmaddr;
        const segment_id = @intCast(u16, self.data_const_segment_cmd_index.?);

        for (self.got_entries.items) |entry, i| {
            if (entry.where == .local) continue;

            const sym = self.imports.items[entry.where_index];
            try pointers.append(.{
                .offset = base_offset + i * @sizeOf(u64),
                .segment_id = segment_id,
                .dylib_ordinal = unpackDylibOrdinal(sym.n_desc),
                .name = self.getString(sym.n_strx),
            });
        }
    }

    {
        var it = self.blocks.iterator();
        while (it.next()) |entry| {
            const match = entry.key_ptr.*;
            var block: *TextBlock = entry.value_ptr.*;

            if (match.seg == self.text_segment_cmd_index.?) continue; // __TEXT is non-writable

            const seg = self.load_commands.items[match.seg].Segment;

            while (true) {
                const sym = self.locals.items[block.local_sym_index];
                const base_offset = sym.n_value - seg.inner.vmaddr;

                for (block.bindings.items) |binding| {
                    const bind_sym = self.imports.items[binding.local_sym_index];
                    try pointers.append(.{
                        .offset = binding.offset + base_offset,
                        .segment_id = match.seg,
                        .dylib_ordinal = unpackDylibOrdinal(bind_sym.n_desc),
                        .name = self.getString(bind_sym.n_strx),
                    });
                }

                if (block.prev) |prev| {
                    block = prev;
                } else break;
            }
        }
    }

    const size = try bind.bindInfoSize(pointers.items);
    var buffer = try self.base.allocator.alloc(u8, @intCast(usize, size));
    defer self.base.allocator.free(buffer);

    var stream = std.io.fixedBufferStream(buffer);
    try bind.writeBindInfo(pointers.items, stream.writer());

    const dyld_info = &self.load_commands.items[self.dyld_info_cmd_index.?].DyldInfoOnly;
    const allocated_size = self.allocatedSizeLinkedit(dyld_info.bind_off);
    const needed_size = mem.alignForwardGeneric(u64, buffer.len, @alignOf(u64));

    if (needed_size > allocated_size) {
        dyld_info.bind_off = 0;
        dyld_info.bind_off = @intCast(u32, self.findFreeSpaceLinkedit(needed_size, 1, null));
        // TODO this might require relocating all following LC_DYLD_INFO_ONLY sections too.
    }

    dyld_info.bind_size = @intCast(u32, needed_size);
    log.debug("writing binding info from 0x{x} to 0x{x}", .{ dyld_info.bind_off, dyld_info.bind_off + dyld_info.bind_size });

    try self.base.file.?.pwriteAll(buffer, dyld_info.bind_off);
    self.load_commands_dirty = true;
    self.binding_info_dirty = false;
}

fn writeLazyBindInfoTable(self: *MachO) !void {
    if (!self.lazy_binding_info_dirty) return;

    const tracy = trace(@src());
    defer tracy.end();

    var pointers = std.ArrayList(bind.Pointer).init(self.base.allocator);
    defer pointers.deinit();

    if (self.la_symbol_ptr_section_index) |idx| {
        const seg = self.load_commands.items[self.data_segment_cmd_index.?].Segment;
        const sect = seg.sections.items[idx];
        const base_offset = sect.addr - seg.inner.vmaddr;
        const segment_id = @intCast(u16, self.data_segment_cmd_index.?);

        try pointers.ensureUnusedCapacity(self.stubs.items.len);

        for (self.stubs.items) |import_id, i| {
            const sym = self.imports.items[import_id];
            pointers.appendAssumeCapacity(.{
                .offset = base_offset + i * @sizeOf(u64),
                .segment_id = segment_id,
                .dylib_ordinal = unpackDylibOrdinal(sym.n_desc),
                .name = self.getString(sym.n_strx),
            });
        }
    }

    const size = try bind.lazyBindInfoSize(pointers.items);
    var buffer = try self.base.allocator.alloc(u8, @intCast(usize, size));
    defer self.base.allocator.free(buffer);

    var stream = std.io.fixedBufferStream(buffer);
    try bind.writeLazyBindInfo(pointers.items, stream.writer());

    const dyld_info = &self.load_commands.items[self.dyld_info_cmd_index.?].DyldInfoOnly;
    const allocated_size = self.allocatedSizeLinkedit(dyld_info.lazy_bind_off);
    const needed_size = mem.alignForwardGeneric(u64, buffer.len, @alignOf(u64));

    if (needed_size > allocated_size) {
        dyld_info.lazy_bind_off = 0;
        dyld_info.lazy_bind_off = @intCast(u32, self.findFreeSpaceLinkedit(needed_size, 1, null));
        // TODO this might require relocating all following LC_DYLD_INFO_ONLY sections too.
    }

    dyld_info.lazy_bind_size = @intCast(u32, needed_size);
    log.debug("writing lazy binding info from 0x{x} to 0x{x}", .{ dyld_info.lazy_bind_off, dyld_info.lazy_bind_off + dyld_info.lazy_bind_size });

    try self.base.file.?.pwriteAll(buffer, dyld_info.lazy_bind_off);
    try self.populateLazyBindOffsetsInStubHelper(buffer);
    self.load_commands_dirty = true;
    self.lazy_binding_info_dirty = false;
}

fn populateLazyBindOffsetsInStubHelper(self: *MachO, buffer: []const u8) !void {
    if (self.stubs.items.len == 0) return;

    var stream = std.io.fixedBufferStream(buffer);
    var reader = stream.reader();
    var offsets = std.ArrayList(u32).init(self.base.allocator);
    try offsets.append(0);
    defer offsets.deinit();
    var valid_block = false;

    while (true) {
        const inst = reader.readByte() catch |err| switch (err) {
            error.EndOfStream => break,
            else => return err,
        };
        const opcode: u8 = inst & macho.BIND_OPCODE_MASK;

        switch (opcode) {
            macho.BIND_OPCODE_DO_BIND => {
                valid_block = true;
            },
            macho.BIND_OPCODE_DONE => {
                if (valid_block) {
                    const offset = try stream.getPos();
                    try offsets.append(@intCast(u32, offset));
                }
                valid_block = false;
            },
            macho.BIND_OPCODE_SET_SYMBOL_TRAILING_FLAGS_IMM => {
                var next = try reader.readByte();
                while (next != @as(u8, 0)) {
                    next = try reader.readByte();
                }
            },
            macho.BIND_OPCODE_SET_SEGMENT_AND_OFFSET_ULEB => {
                _ = try std.leb.readULEB128(u64, reader);
            },
            macho.BIND_OPCODE_SET_DYLIB_ORDINAL_ULEB => {
                _ = try std.leb.readULEB128(u64, reader);
            },
            macho.BIND_OPCODE_SET_ADDEND_SLEB => {
                _ = try std.leb.readILEB128(i64, reader);
            },
            else => {},
        }
    }
    assert(self.stubs.items.len <= offsets.items.len);

    const stub_size: u4 = switch (self.base.options.target.cpu.arch) {
        .x86_64 => 10,
        .aarch64 => 3 * @sizeOf(u32),
        else => unreachable,
    };
    const off: u4 = switch (self.base.options.target.cpu.arch) {
        .x86_64 => 1,
        .aarch64 => 2 * @sizeOf(u32),
        else => unreachable,
    };
    var buf: [@sizeOf(u32)]u8 = undefined;
    for (self.stubs.items) |_, index| {
        const placeholder_off = self.stub_helper_stubs_start_off.? + index * stub_size + off;
        mem.writeIntLittle(u32, &buf, offsets.items[index]);
        try self.base.file.?.pwriteAll(&buf, placeholder_off);
    }
}

fn writeStringTable(self: *MachO) !void {
    if (!self.strtab_dirty) return;

    const tracy = trace(@src());
    defer tracy.end();

    const symtab = &self.load_commands.items[self.symtab_cmd_index.?].Symtab;
    const allocated_size = self.allocatedSizeLinkedit(symtab.stroff);
    const needed_size = mem.alignForwardGeneric(u64, self.strtab.items.len, @alignOf(u64));

    if (needed_size > allocated_size or self.strtab_needs_relocation) {
        symtab.strsize = 0;
        symtab.stroff = @intCast(u32, self.findFreeSpaceLinkedit(needed_size, 1, symtab.symoff));
        self.strtab_needs_relocation = false;
    }
    symtab.strsize = @intCast(u32, needed_size);
    log.debug("writing string table from 0x{x} to 0x{x}", .{ symtab.stroff, symtab.stroff + symtab.strsize });

    try self.base.file.?.pwriteAll(self.strtab.items, symtab.stroff);
    self.load_commands_dirty = true;
    self.strtab_dirty = false;
}

fn writeStringTableZld(self: *MachO) !void {
    const seg = &self.load_commands.items[self.linkedit_segment_cmd_index.?].Segment;
    const symtab = &self.load_commands.items[self.symtab_cmd_index.?].Symtab;
    symtab.stroff = @intCast(u32, seg.inner.fileoff + seg.inner.filesize);
    symtab.strsize = @intCast(u32, mem.alignForwardGeneric(u64, self.strtab.items.len, @alignOf(u64)));
    seg.inner.filesize += symtab.strsize;

    log.debug("writing string table from 0x{x} to 0x{x}", .{ symtab.stroff, symtab.stroff + symtab.strsize });

    try self.base.file.?.pwriteAll(self.strtab.items, symtab.stroff);

    if (symtab.strsize > self.strtab.items.len and self.base.options.target.cpu.arch == .x86_64) {
        // This is the last section, so we need to pad it out.
        try self.base.file.?.pwriteAll(&[_]u8{0}, seg.inner.fileoff + seg.inner.filesize - 1);
    }
}

fn updateLinkeditSegmentSizes(self: *MachO) !void {
    if (!self.load_commands_dirty) return;

    const tracy = trace(@src());
    defer tracy.end();

    // Now, we are in position to update __LINKEDIT segment sizes.
    // TODO Add checkpointing so that we don't have to do this every single time.
    const linkedit_segment = &self.load_commands.items[self.linkedit_segment_cmd_index.?].Segment;
    var final_offset = linkedit_segment.inner.fileoff;

    if (self.dyld_info_cmd_index) |idx| {
        const dyld_info = self.load_commands.items[idx].DyldInfoOnly;
        final_offset = std.math.max(final_offset, dyld_info.rebase_off + dyld_info.rebase_size);
        final_offset = std.math.max(final_offset, dyld_info.bind_off + dyld_info.bind_size);
        final_offset = std.math.max(final_offset, dyld_info.weak_bind_off + dyld_info.weak_bind_size);
        final_offset = std.math.max(final_offset, dyld_info.lazy_bind_off + dyld_info.lazy_bind_size);
        final_offset = std.math.max(final_offset, dyld_info.export_off + dyld_info.export_size);
    }
    if (self.function_starts_cmd_index) |idx| {
        const fstart = self.load_commands.items[idx].LinkeditData;
        final_offset = std.math.max(final_offset, fstart.dataoff + fstart.datasize);
    }
    if (self.data_in_code_cmd_index) |idx| {
        const dic = self.load_commands.items[idx].LinkeditData;
        final_offset = std.math.max(final_offset, dic.dataoff + dic.datasize);
    }
    if (self.dysymtab_cmd_index) |idx| {
        const dysymtab = self.load_commands.items[idx].Dysymtab;
        const nindirectsize = dysymtab.nindirectsyms * @sizeOf(u32);
        final_offset = std.math.max(final_offset, dysymtab.indirectsymoff + nindirectsize);
        // TODO Handle more dynamic symbol table sections.
    }
    if (self.symtab_cmd_index) |idx| {
        const symtab = self.load_commands.items[idx].Symtab;
        const symsize = symtab.nsyms * @sizeOf(macho.nlist_64);
        final_offset = std.math.max(final_offset, symtab.symoff + symsize);
        final_offset = std.math.max(final_offset, symtab.stroff + symtab.strsize);
    }

    const filesize = final_offset - linkedit_segment.inner.fileoff;
    linkedit_segment.inner.filesize = filesize;
    linkedit_segment.inner.vmsize = mem.alignForwardGeneric(u64, filesize, self.page_size);
    try self.base.file.?.pwriteAll(&[_]u8{0}, final_offset);
    self.load_commands_dirty = true;
}

/// Writes all load commands and section headers.
fn writeLoadCommands(self: *MachO) !void {
    if (!self.load_commands_dirty) return;

    var sizeofcmds: u32 = 0;
    for (self.load_commands.items) |lc| {
        sizeofcmds += lc.cmdsize();
    }

    var buffer = try self.base.allocator.alloc(u8, sizeofcmds);
    defer self.base.allocator.free(buffer);
    var writer = std.io.fixedBufferStream(buffer).writer();
    for (self.load_commands.items) |lc| {
        try lc.write(writer);
    }

    const off = @sizeOf(macho.mach_header_64);

    log.debug("writing {} load commands from 0x{x} to 0x{x}", .{ self.load_commands.items.len, off, off + sizeofcmds });

    try self.base.file.?.pwriteAll(buffer, off);
    self.load_commands_dirty = false;
}

/// Writes Mach-O file header.
fn writeHeader(self: *MachO) !void {
    var header = commands.emptyHeader(.{
        .flags = macho.MH_NOUNDEFS | macho.MH_DYLDLINK | macho.MH_PIE | macho.MH_TWOLEVEL,
    });

    switch (self.base.options.target.cpu.arch) {
        .aarch64 => {
            header.cputype = macho.CPU_TYPE_ARM64;
            header.cpusubtype = macho.CPU_SUBTYPE_ARM_ALL;
        },
        .x86_64 => {
            header.cputype = macho.CPU_TYPE_X86_64;
            header.cpusubtype = macho.CPU_SUBTYPE_X86_64_ALL;
        },
        else => return error.UnsupportedCpuArchitecture,
    }

    switch (self.base.options.output_mode) {
        .Exe => {
            header.filetype = macho.MH_EXECUTE;
        },
        .Lib => {
            // By this point, it can only be a dylib.
            header.filetype = macho.MH_DYLIB;
            header.flags |= macho.MH_NO_REEXPORTED_DYLIBS;
        },
        else => unreachable,
    }

    if (self.tlv_section_index) |_| {
        header.flags |= macho.MH_HAS_TLV_DESCRIPTORS;
    }

    header.ncmds = @intCast(u32, self.load_commands.items.len);
    header.sizeofcmds = 0;

    for (self.load_commands.items) |cmd| {
        header.sizeofcmds += cmd.cmdsize();
    }

    log.debug("writing Mach-O header {}", .{header});

    try self.base.file.?.pwriteAll(mem.asBytes(&header), 0);
}

pub fn padToIdeal(actual_size: anytype) @TypeOf(actual_size) {
    // TODO https://github.com/ziglang/zig/issues/1284
    return std.math.add(@TypeOf(actual_size), actual_size, actual_size / ideal_factor) catch
        std.math.maxInt(@TypeOf(actual_size));
}

pub fn makeString(self: *MachO, string: []const u8) !u32 {
    if (self.strtab_dir.getAdapted(@as([]const u8, string), StringSliceAdapter{ .strtab = &self.strtab })) |off| {
        log.debug("reusing string '{s}' at offset 0x{x}", .{ string, off });
        return off;
    }

    try self.strtab.ensureUnusedCapacity(self.base.allocator, string.len + 1);
    const new_off = @intCast(u32, self.strtab.items.len);

    log.debug("writing new string '{s}' at offset 0x{x}", .{ string, new_off });

    self.strtab.appendSliceAssumeCapacity(string);
    self.strtab.appendAssumeCapacity(0);

    try self.strtab_dir.putContext(self.base.allocator, new_off, new_off, StringIndexContext{
        .strtab = &self.strtab,
    });

    return new_off;
}

pub fn getString(self: *MachO, off: u32) []const u8 {
    assert(off < self.strtab.items.len);
    return mem.spanZ(@ptrCast([*:0]const u8, self.strtab.items.ptr + off));
}

pub fn symbolIsStab(sym: macho.nlist_64) bool {
    return (macho.N_STAB & sym.n_type) != 0;
}

pub fn symbolIsPext(sym: macho.nlist_64) bool {
    return (macho.N_PEXT & sym.n_type) != 0;
}

pub fn symbolIsExt(sym: macho.nlist_64) bool {
    return (macho.N_EXT & sym.n_type) != 0;
}

pub fn symbolIsSect(sym: macho.nlist_64) bool {
    const type_ = macho.N_TYPE & sym.n_type;
    return type_ == macho.N_SECT;
}

pub fn symbolIsUndf(sym: macho.nlist_64) bool {
    const type_ = macho.N_TYPE & sym.n_type;
    return type_ == macho.N_UNDF;
}

pub fn symbolIsIndr(sym: macho.nlist_64) bool {
    const type_ = macho.N_TYPE & sym.n_type;
    return type_ == macho.N_INDR;
}

pub fn symbolIsAbs(sym: macho.nlist_64) bool {
    const type_ = macho.N_TYPE & sym.n_type;
    return type_ == macho.N_ABS;
}

pub fn symbolIsWeakDef(sym: macho.nlist_64) bool {
    return (sym.n_desc & macho.N_WEAK_DEF) != 0;
}

pub fn symbolIsWeakRef(sym: macho.nlist_64) bool {
    return (sym.n_desc & macho.N_WEAK_REF) != 0;
}

pub fn symbolIsTentative(sym: macho.nlist_64) bool {
    if (!symbolIsUndf(sym)) return false;
    return sym.n_value != 0;
}

pub fn symbolIsNull(sym: macho.nlist_64) bool {
    return sym.n_value == 0 and sym.n_desc == 0 and sym.n_type == 0 and sym.n_strx == 0 and sym.n_sect == 0;
}

pub fn symbolIsTemp(sym: macho.nlist_64, sym_name: []const u8) bool {
    if (!symbolIsSect(sym)) return false;
    if (symbolIsExt(sym)) return false;
    return mem.startsWith(u8, sym_name, "l") or mem.startsWith(u8, sym_name, "L");
}

pub fn sectionId(self: MachO, match: MatchingSection) u8 {
    // TODO there might be a more generic way of doing this.
    var section: u8 = 0;
    for (self.load_commands.items) |cmd, cmd_id| {
        if (cmd != .Segment) break;
        if (cmd_id == match.seg) {
            section += @intCast(u8, match.sect) + 1;
            break;
        }
        section += @intCast(u8, cmd.Segment.sections.items.len);
    }
    return section;
}

pub fn unpackSectionId(self: MachO, section_id: u8) MatchingSection {
    var match: MatchingSection = undefined;
    var section: u8 = 0;
    outer: for (self.load_commands.items) |cmd, cmd_id| {
        assert(cmd == .Segment);
        for (cmd.Segment.sections.items) |_, sect_id| {
            section += 1;
            if (section_id == section) {
                match.seg = @intCast(u16, cmd_id);
                match.sect = @intCast(u16, sect_id);
                break :outer;
            }
        }
    }
    return match;
}

fn packDylibOrdinal(ordinal: u16) u16 {
    return ordinal * macho.N_SYMBOL_RESOLVER;
}

fn unpackDylibOrdinal(pack: u16) u16 {
    return @divExact(pack, macho.N_SYMBOL_RESOLVER);
}

pub fn findFirst(comptime T: type, haystack: []T, start: usize, predicate: anytype) usize {
    if (!@hasDecl(@TypeOf(predicate), "predicate"))
        @compileError("Predicate is required to define fn predicate(@This(), T) bool");

    if (start == haystack.len) return start;

    var i = start;
    while (i < haystack.len) : (i += 1) {
        if (predicate.predicate(haystack[i])) break;
    }
    return i;
}<|MERGE_RESOLUTION|>--- conflicted
+++ resolved
@@ -1,12 +1,8 @@
 const MachO = @This();
 
 const std = @import("std");
-<<<<<<< HEAD
 const build_options = @import("build_options");
-=======
 const builtin = @import("builtin");
-const Allocator = std.mem.Allocator;
->>>>>>> 8d067115
 const assert = std.debug.assert;
 const fmt = std.fmt;
 const fs = std.fs;
@@ -21,14 +17,11 @@
 const codegen = @import("../codegen.zig");
 const commands = @import("MachO/commands.zig");
 const link = @import("../link.zig");
+const llvm_backend = @import("../codegen/llvm.zig");
 const target_util = @import("../target.zig");
-<<<<<<< HEAD
 const trace = @import("../tracy.zig").trace;
-=======
+
 const Air = @import("../Air.zig");
-const Liveness = @import("../Liveness.zig");
->>>>>>> 8d067115
-
 const Allocator = mem.Allocator;
 const Archive = @import("MachO/Archive.zig");
 const Cache = @import("../Cache.zig");
@@ -37,20 +30,13 @@
 const DebugSymbols = @import("MachO/DebugSymbols.zig");
 const Dylib = @import("MachO/Dylib.zig");
 const Object = @import("MachO/Object.zig");
+const Liveness = @import("../Liveness.zig");
 const LoadCommand = commands.LoadCommand;
 const Module = @import("../Module.zig");
 const File = link.File;
 pub const TextBlock = @import("MachO/TextBlock.zig");
 const Trie = @import("MachO/Trie.zig");
-<<<<<<< HEAD
 const SegmentCommand = commands.SegmentCommand;
-=======
-const CodeSignature = @import("MachO/CodeSignature.zig");
-const Zld = @import("MachO/Zld.zig");
-const llvm_backend = @import("../codegen/llvm.zig");
-
-usingnamespace @import("MachO/commands.zig");
->>>>>>> 8d067115
 
 pub const base_tag: File.Tag = File.Tag.macho;
 
@@ -340,9 +326,6 @@
 pub fn openPath(allocator: *Allocator, sub_path: []const u8, options: link.Options) !*MachO {
     assert(options.object_format == .macho);
 
-<<<<<<< HEAD
-    if (options.use_llvm) return error.LLVM_BackendIsTODO_ForMachO; // TODO
-=======
     if (build_options.have_llvm and options.use_llvm) {
         const self = try createEmpty(allocator, options);
         errdefer self.base.destroy();
@@ -350,7 +333,6 @@
         self.llvm_object = try llvm_backend.Object.create(allocator, sub_path, options);
         return self;
     }
->>>>>>> 8d067115
 
     const file = try options.emit.?.directory.handle.createFile(sub_path, .{
         .truncate = false,
@@ -3531,18 +3513,10 @@
         }
     }
 
-<<<<<<< HEAD
     self.active_decl = decl;
 
-    const res = if (debug_buffers) |*dbg|
-        try codegen.generateSymbol(&self.base, decl.srcLoc(), .{
-            .ty = decl.ty,
-            .val = decl.val,
-        }, &code_buffer, .{
-=======
     const res = if (debug_buffers) |dbg|
         try codegen.generateFunction(&self.base, decl.srcLoc(), func, air, liveness, &code_buffer, .{
->>>>>>> 8d067115
             .dwarf = .{
                 .dbg_line = &dbg.dbg_line_buffer,
                 .dbg_info = &dbg.dbg_info_buffer,
@@ -3550,200 +3524,21 @@
             },
         })
     else
-<<<<<<< HEAD
-        try codegen.generateSymbol(&self.base, decl.srcLoc(), .{
-            .ty = decl.ty,
-            .val = decl.val,
-        }, &code_buffer, .none);
-
-    const code = blk: {
-        switch (res) {
-            .externally_managed => |x| break :blk x,
-            .appended => {
-                decl.link.macho.code = code_buffer.toOwnedSlice();
-                break :blk decl.link.macho.code;
-            },
-            .fail => |em| {
-                decl.analysis = .codegen_failure;
-                try module.failed_decls.put(module.gpa, decl, em);
-                return;
-            },
-        }
-    };
-
-    const required_alignment = decl.ty.abiAlignment(self.base.options.target);
-    assert(decl.link.macho.local_sym_index != 0); // Caller forgot to call allocateDeclIndexes()
-    const symbol = &self.locals.items[decl.link.macho.local_sym_index];
-
-    if (decl.link.macho.size != 0) {
-        const capacity = decl.link.macho.capacity(self.*);
-        const need_realloc = code.len > capacity or !mem.isAlignedGeneric(u64, symbol.n_value, required_alignment);
-        if (need_realloc) {
-            const vaddr = try self.growTextBlock(&decl.link.macho, code.len, required_alignment);
-
-            log.debug("growing {s} and moving from 0x{x} to 0x{x}", .{ decl.name, symbol.n_value, vaddr });
-
-            if (vaddr != symbol.n_value) {
-                log.debug(" (writing new GOT entry)", .{});
-                const got_index = self.got_entries_map.get(.{
-                    .where = .local,
-                    .where_index = decl.link.macho.local_sym_index,
-                }) orelse unreachable;
-                try self.writeGotEntry(got_index);
-            }
-
-            symbol.n_value = vaddr;
-        } else if (code.len < decl.link.macho.size) {
-            self.shrinkTextBlock(&decl.link.macho, code.len);
-        }
-        decl.link.macho.size = code.len;
-
-        const new_name = try std.fmt.allocPrint(self.base.allocator, "_{s}", .{mem.spanZ(decl.name)});
-        defer self.base.allocator.free(new_name);
-
-        symbol.n_strx = try self.makeString(new_name);
-        symbol.n_type = macho.N_SECT;
-        symbol.n_sect = @intCast(u8, self.text_section_index.?) + 1;
-        symbol.n_desc = 0;
-
-        try self.writeLocalSymbol(decl.link.macho.local_sym_index);
-        if (self.d_sym) |*ds|
-            try ds.writeLocalSymbol(decl.link.macho.local_sym_index);
-    } else {
-        const decl_name = try std.fmt.allocPrint(self.base.allocator, "_{s}", .{mem.spanZ(decl.name)});
-        defer self.base.allocator.free(decl_name);
-
-        const name_str_index = try self.makeString(decl_name);
-        const addr = try self.allocateTextBlock(&decl.link.macho, code.len, required_alignment);
-
-        log.debug("allocated text block for {s} at 0x{x}", .{ decl_name, addr });
-
-        errdefer self.freeTextBlock(&decl.link.macho);
-
-        symbol.* = .{
-            .n_strx = name_str_index,
-            .n_type = macho.N_SECT,
-            .n_sect = @intCast(u8, self.text_section_index.?) + 1,
-            .n_desc = 0,
-            .n_value = addr,
-        };
-
-        try self.writeLocalSymbol(decl.link.macho.local_sym_index);
-
-        if (self.d_sym) |*ds|
-            try ds.writeLocalSymbol(decl.link.macho.local_sym_index);
-
-        const got_index = self.got_entries_map.get(.{
-            .where = .local,
-            .where_index = decl.link.macho.local_sym_index,
-        }) orelse unreachable;
-        try self.writeGotEntry(got_index);
-    }
-
-    // Resolve relocations
-    try decl.link.macho.resolveRelocs(self);
-    // TODO this requires further investigation: should we dispose of resolved relocs, or keep them
-    // so that we can reapply them when moving/growing sections?
-    decl.link.macho.relocs.clearRetainingCapacity();
-
-    // Apply pending updates
-    while (self.pending_updates.popOrNull()) |update| {
-        switch (update.kind) {
-            .got => unreachable,
-            .stub => {
-                try self.writeStub(update.index);
-                try self.writeStubInStubHelper(update.index);
-                try self.writeLazySymbolPointer(update.index);
-                self.rebase_info_dirty = true;
-                self.lazy_binding_info_dirty = true;
-=======
         try codegen.generateFunction(&self.base, decl.srcLoc(), func, air, liveness, &code_buffer, .none);
     switch (res) {
-        .appended => {},
+        .appended => {
+            decl.link.macho.code = code_buffer.toOwnedSlice();
+        },
         .fail => |em| {
-            // Clear any PIE fixups for this decl.
-            self.pie_fixups.shrinkRetainingCapacity(0);
-            // Clear any stub fixups for this decl.
-            self.stub_fixups.shrinkRetainingCapacity(0);
             decl.analysis = .codegen_failure;
             try module.failed_decls.put(module.gpa, decl, em);
             return;
         },
     }
-    const symbol = try self.placeDecl(decl, code_buffer.items.len);
-
-    // Calculate displacements to target addr (if any).
-    while (self.pie_fixups.popOrNull()) |fixup| {
-        assert(fixup.size == 4);
-        const this_addr = symbol.n_value + fixup.offset;
-        const target_addr = fixup.target_addr;
-
-        switch (self.base.options.target.cpu.arch) {
-            .x86_64 => {
-                const displacement = try math.cast(u32, target_addr - this_addr - 4);
-                mem.writeIntLittle(u32, code_buffer.items[fixup.offset..][0..4], displacement);
-            },
-            .aarch64 => {
-                // TODO optimize instruction based on jump length (use ldr(literal) + nop if possible).
-                {
-                    const inst = code_buffer.items[fixup.offset..][0..4];
-                    const parsed = mem.bytesAsValue(meta.TagPayload(
-                        aarch64.Instruction,
-                        aarch64.Instruction.pc_relative_address,
-                    ), inst);
-                    const this_page = @intCast(i32, this_addr >> 12);
-                    const target_page = @intCast(i32, target_addr >> 12);
-                    const pages = @bitCast(u21, @intCast(i21, target_page - this_page));
-                    parsed.immhi = @truncate(u19, pages >> 2);
-                    parsed.immlo = @truncate(u2, pages);
-                }
-                {
-                    const inst = code_buffer.items[fixup.offset + 4 ..][0..4];
-                    const parsed = mem.bytesAsValue(meta.TagPayload(
-                        aarch64.Instruction,
-                        aarch64.Instruction.load_store_register,
-                    ), inst);
-                    const narrowed = @truncate(u12, target_addr);
-                    const offset = try math.divExact(u12, narrowed, 8);
-                    parsed.offset = offset;
-                }
-            },
-            else => unreachable, // unsupported target architecture
-        }
-    }
-
-    // Resolve stubs (if any)
-    const text_segment = self.load_commands.items[self.text_segment_cmd_index.?].Segment;
-    const stubs = text_segment.sections.items[self.stubs_section_index.?];
-    for (self.stub_fixups.items) |fixup| {
-        const stub_addr = stubs.addr + fixup.symbol * stubs.reserved2;
-        const text_addr = symbol.n_value + fixup.start;
-        switch (self.base.options.target.cpu.arch) {
-            .x86_64 => {
-                assert(stub_addr >= text_addr + fixup.len);
-                const displacement = try math.cast(u32, stub_addr - text_addr - fixup.len);
-                const placeholder = code_buffer.items[fixup.start + fixup.len - @sizeOf(u32) ..][0..@sizeOf(u32)];
-                mem.writeIntSliceLittle(u32, placeholder, displacement);
-            },
-            .aarch64 => {
-                assert(stub_addr >= text_addr);
-                const displacement = try math.cast(i28, stub_addr - text_addr);
-                const placeholder = code_buffer.items[fixup.start..][0..fixup.len];
-                mem.writeIntSliceLittle(u32, placeholder, aarch64.Instruction.bl(displacement).toU32());
->>>>>>> 8d067115
-            },
-        }
-    }
-
-<<<<<<< HEAD
-    const text_segment = self.load_commands.items[self.text_segment_cmd_index.?].Segment;
-    const text_section = text_segment.sections.items[self.text_section_index.?];
-    const section_offset = symbol.n_value - text_section.addr;
-    const file_offset = text_section.offset + section_offset;
-    try self.base.file.?.pwriteAll(code, file_offset);
-=======
-    try self.writeCode(symbol, code_buffer.items);
->>>>>>> 8d067115
+
+    const symbol = try self.placeDecl(decl, decl.link.macho.code.len);
+
+    try self.writeCode(symbol, decl.link.macho.code);
 
     if (debug_buffers) |db| {
         try self.d_sym.?.commitDeclDebugInfo(
@@ -3794,6 +3589,8 @@
             dbg.dbg_info_type_relocs.deinit(self.base.allocator);
         }
     }
+
+    self.active_decl = decl;
 
     const res = if (debug_buffers) |dbg|
         try codegen.generateSymbol(&self.base, decl.srcLoc(), .{
@@ -3812,18 +3609,21 @@
             .val = decl.val,
         }, &code_buffer, .none);
 
-    const code = switch (res) {
-        .externally_managed => |x| x,
-        .appended => code_buffer.items,
-        .fail => |em| {
-            decl.analysis = .codegen_failure;
-            try module.failed_decls.put(module.gpa, decl, em);
-            return;
-        },
+    const code = blk: {
+        switch (res) {
+            .externally_managed => |x| break :blk x,
+            .appended => {
+                decl.link.macho.code = code_buffer.toOwnedSlice();
+                break :blk decl.link.macho.code;
+            },
+            .fail => |em| {
+                decl.analysis = .codegen_failure;
+                try module.failed_decls.put(module.gpa, decl, em);
+                return;
+            },
+        }
     };
     const symbol = try self.placeDecl(decl, code.len);
-    assert(self.pie_fixups.items.len == 0);
-    assert(self.stub_fixups.items.len == 0);
 
     try self.writeCode(symbol, code);
 
@@ -3847,13 +3647,12 @@
             log.debug("growing {s} and moving from 0x{x} to 0x{x}", .{ decl.name, symbol.n_value, vaddr });
 
             if (vaddr != symbol.n_value) {
-                log.debug(" (writing new offset table entry)", .{});
-                self.offset_table.items[decl.link.macho.offset_table_index] = .{
-                    .kind = .Local,
-                    .symbol = decl.link.macho.local_sym_index,
-                    .index = decl.link.macho.offset_table_index,
-                };
-                try self.writeOffsetTableEntry(decl.link.macho.offset_table_index);
+                log.debug(" (writing new GOT entry)", .{});
+                const got_index = self.got_entries_map.get(.{
+                    .where = .local,
+                    .where_index = decl.link.macho.local_sym_index,
+                }) orelse unreachable;
+                try self.writeGotEntry(got_index);
             }
 
             symbol.n_value = vaddr;
@@ -3865,7 +3664,7 @@
         const new_name = try std.fmt.allocPrint(self.base.allocator, "_{s}", .{mem.spanZ(decl.name)});
         defer self.base.allocator.free(new_name);
 
-        symbol.n_strx = try self.updateString(symbol.n_strx, new_name);
+        symbol.n_strx = try self.makeString(new_name);
         symbol.n_type = macho.N_SECT;
         symbol.n_sect = @intCast(u8, self.text_section_index.?) + 1;
         symbol.n_desc = 0;
@@ -3891,16 +3690,35 @@
             .n_desc = 0,
             .n_value = addr,
         };
-        self.offset_table.items[decl.link.macho.offset_table_index] = .{
-            .kind = .Local,
-            .symbol = decl.link.macho.local_sym_index,
-            .index = decl.link.macho.offset_table_index,
-        };
+        const got_index = self.got_entries_map.get(.{
+            .where = .local,
+            .where_index = decl.link.macho.local_sym_index,
+        }) orelse unreachable;
+        try self.writeGotEntry(got_index);
 
         try self.writeLocalSymbol(decl.link.macho.local_sym_index);
         if (self.d_sym) |*ds|
             try ds.writeLocalSymbol(decl.link.macho.local_sym_index);
-        try self.writeOffsetTableEntry(decl.link.macho.offset_table_index);
+    }
+
+    // Resolve relocations
+    try decl.link.macho.resolveRelocs(self);
+    // TODO this requires further investigation: should we dispose of resolved relocs, or keep them
+    // so that we can reapply them when moving/growing sections?
+    decl.link.macho.relocs.clearRetainingCapacity();
+
+    // Apply pending updates
+    while (self.pending_updates.popOrNull()) |update| {
+        switch (update.kind) {
+            .got => unreachable,
+            .stub => {
+                try self.writeStub(update.index);
+                try self.writeStubInStubHelper(update.index);
+                try self.writeLazySymbolPointer(update.index);
+                self.rebase_info_dirty = true;
+                self.lazy_binding_info_dirty = true;
+            },
+        }
     }
 
     return symbol;
@@ -3911,6 +3729,7 @@
     const text_section = text_segment.sections.items[self.text_section_index.?];
     const section_offset = symbol.n_value - text_section.addr;
     const file_offset = text_section.offset + section_offset;
+    log.debug("writing code for symbol {s} at file offset 0x{x}", .{ self.getString(symbol.n_strx), file_offset });
     try self.base.file.?.pwriteAll(code, file_offset);
 }
 
